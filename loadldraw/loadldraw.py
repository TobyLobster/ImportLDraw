--- conflicted
+++ resolved
@@ -320,7 +320,6 @@
 
         debugPrint("The LDraw Parts Library path to be used is: {0}".format(Configure.ldrawInstallDirectory))
         Configure.__setSearchPaths()
-        
 
     def __init__(self):
         Configure.setLDrawDirectory()
@@ -1373,7 +1372,6 @@
                 if parameters[1] == "!LEOCAD":
                     if parameters[2] == "GROUP":
                         if parameters[3] == "BEGIN":
-                            print("PARAMETERS! = ", parameters)
                             currentGroupNames.append(" ".join(parameters[4:]))
                         elif parameters[3] == "END":
                             currentGroupNames.pop(-1)
@@ -1535,12 +1533,8 @@
         else:
             links.new(input.outputs[1], output.inputs[1])
 
-<<<<<<< HEAD
-    def __createNodeBasedMaterial(blenderName, col):
-=======
 
     def __createNodeBasedMaterial(blenderName, col, isSlopeMaterial=False):
->>>>>>> 9dcfc486
         """Get Cycles Material Values."""
 
         # Reuse current material if it exists, otherwise create a new material
@@ -1602,7 +1596,6 @@
             elif Options.curvedWalls and not Options.instructionsLook:
                 BlenderMaterials.__createCyclesConcaveWalls(nodes, links, 0.2)
 
-
             material["Lego.isTransparent"] = isTransparent
             return material
 
@@ -1616,7 +1609,7 @@
         node.location = x, y
         node.inputs['Strength'].default_value = strength
         return node
-        
+
     def __nodeSlopeTexture(nodes, strength, x, y):
         node = nodes.new('ShaderNodeGroup')
         node.node_tree = bpy.data.node_groups[BlenderMaterials.__getGroupName('Slope Texture')]
@@ -1901,7 +1894,7 @@
         node = BlenderMaterials.__nodeConcaveWalls(nodes, strength, -200, 5)
         out = nodes['Group']
         links.new(node.outputs['Normal'], out.inputs['Normal'])
-        
+
     def __createCyclesSlopeTexture(nodes, links, strength):
         """Slope face normals for Cycles render engine"""
         node = BlenderMaterials.__nodeSlopeTexture(nodes, strength, -200, 5)
@@ -2016,12 +2009,10 @@
         }
 
     def getMaterial(colourName, isSlopeMaterial):
+        pureColourName = colourName
         if isSlopeMaterial:
-            pureColourName = colourName
             colourName = colourName + "_s"
-        else:
-            pureColourName = colourName
-    
+
         # If it's already in the cache, use that
         if (colourName in BlenderMaterials.__material_list):
             result = BlenderMaterials.__material_list[colourName]
@@ -2887,13 +2878,9 @@
         BlenderMaterials.__createBlenderVectorElementPowerNodeGroup()
         BlenderMaterials.__createBlenderConvertToNormalsNodeGroup()
         BlenderMaterials.__createBlenderConcaveWallsNodeGroup()
-<<<<<<< HEAD
+        BlenderMaterials.__createBlenderSlopeTextureNodeGroup()
 
         # Originally based on ideas from https://www.youtube.com/watch?v=V3wghbZ-Vh4
-=======
-        BlenderMaterials.__createBlenderSlopeTextureNodeGroup()
-        # Based on ideas from https://www.youtube.com/watch?v=V3wghbZ-Vh4
->>>>>>> 9dcfc486
         # "Create your own PBR Material [Fixed!]" by BlenderGuru
         # Updated with Principled Shader, if available
         BlenderMaterials.__createBlenderFresnelNodeGroup()
