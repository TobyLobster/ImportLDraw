# -*- coding: utf-8 -*-
"""Load LDraw GPLv2 license.

This program is free software; you can redistribute it and/or
modify it under the terms of the GNU General Public License
as published by the Free Software Foundation; either version 2
of the License, or (at your option) any later version.

This program is distributed in the hope that it will be useful,
but WITHOUT ANY WARRANTY; without even the implied warranty of
MERCHANTABILITY or FITNESS FOR A PARTICULAR PURPOSE. See the
GNU General Public License for more details.

You should have received a copy of the GNU General Public License
along with this program; if not, write to the Free Software Foundation,
Inc., 51 Franklin Street, Fifth Floor, Boston, MA 02110-1301, USA.

"""

"""
Import LDraw

This module loads LDraw compatible files into Blender. Set the
Options first, then call loadFromFile() function with the full
filepath of a file to load.

Accepts .mpd, .ldr, .l3b, and .dat files.

Toby Nelson - tobymnelson@gmail.com
"""

import os
import sys
import math
import mathutils
import traceback
import glob
import bpy
import datetime
import struct
import re
import bmesh
import copy
import platform
import itertools
import operator
from pprint import pprint

# **************************************************************************************
def matmul(a, b):
    """Perform matrix multiplication in a blender 2.7 and 2.8 safe way"""
    if isBlender28OrLater:
        return operator.matmul(a, b) # the same as writing a @ b, but parses ok in 2.7
    else:
        return a * b

# **************************************************************************************
def matvecmul(a, b):
    """Perform matrix multiplication in a blender 2.7 and 2.8 safe way"""
    if isBlender28OrLater:
        return operator.matmul(a, b) # the same as writing a @ b, but parses ok in 2.7
    else:
        return a * b

# **************************************************************************************
def linkToScene(ob):
    if isBlender28OrLater:
        if bpy.context.collection.objects.find(ob.name) < 0:
            bpy.context.collection.objects.link(ob)
    else:
        if bpy.context.scene.objects.find(ob.name) < 0:
            bpy.context.scene.objects.link(ob)

# **************************************************************************************
def linkToCollection(collectionName, ob):
    # Add object to the appropriate collection
    if hasCollections:
        if bpy.data.collections[collectionName].objects.find(ob.name) < 0:
            bpy.data.collections[collectionName].objects.link(ob)
    else:
        bpy.data.groups[collectionName].objects.link(ob)

# **************************************************************************************
def unlinkFromScene(ob):
    if isBlender28OrLater:
        if bpy.context.collection.objects.find(ob.name) >= 0:
            bpy.context.collection.objects.unlink(ob)
    else:
        if bpy.context.scene.objects.find(ob.name) >= 0:
            bpy.context.scene.objects.unlink(ob)

# **************************************************************************************
def selectObject(ob):
    if isBlender28OrLater:
        ob.select_set(state=True)
        bpy.context.view_layer.objects.active = ob
    else:
        ob.select = True
        bpy.context.scene.objects.active = ob

# **************************************************************************************
def deselectObject(ob):
    if isBlender28OrLater:
        ob.select_set(state=False)
        bpy.context.view_layer.objects.active = None
    else:
        ob.select = False
        bpy.context.scene.objects.active = None

# **************************************************************************************
def addPlane(location, size):
    if isBlender28OrLater:
        bpy.ops.mesh.primitive_plane_add(size=size, enter_editmode=False, location=location)
    else:
        bpy.ops.mesh.primitive_plane_add(radius=size, view_align=False, enter_editmode=False, location=location)

# **************************************************************************************
def useDenoising(scene, useDenoising):
    if hasattr(getLayers(scene)[0], "cycles"):
        getLayers(scene)[0].cycles.use_denoising = useDenoising

# **************************************************************************************
def getLayerNames(scene):
    return list(map((lambda x: x.name), getLayers(scene)))

# **************************************************************************************
def deleteEdge(bm, edge):
    if isBlender28OrLater:
        bmesh.ops.delete(bm, geom=edge, context='EDGES')
    else:
        bmesh.ops.delete(bm, geom=[edge], context=2)

# **************************************************************************************
def getLayers(scene):
    # Get the render/view layers we are interested in:
    if isBlender28OrLater:
        return scene.view_layers
    else:
        return scene.render.layers

# **************************************************************************************
def getDiffuseColor(color):
    if isBlender28OrLater:
        return color + (1.0,)
    else:
        return color

# **************************************************************************************
# **************************************************************************************
class Options:
    """User Options"""

    # Full filepath to ldraw folder. If empty, some standard locations are attempted
    ldrawDirectory     = r""            # Full filepath to the ldraw parts library (searches some standard locations if left blank)
    instructionsLook   = False          # Set up scene to look like Lego Instruction booklets
    scale              = 0.01           # Size of the lego model to create. (0.04 is LeoCAD scale)
    useUnofficialParts = True           # Additionally searches <ldraw-dir>/unofficial/parts and /p for files
    resolution         = "Standard"     # Choose from "High", "Standard", or "Low"
    defaultColour      = "4"            # Default colour ("4" = red)
    createInstances    = True           # Multiple bricks share geometry (recommended)
    useColourScheme    = "lgeo"         # "ldraw", "alt", or "lgeo". LGEO gives the most true-to-life colours.
    numberNodes        = True           # Each node's name has a numerical prefix eg. 00001_car.dat (keeps nodes listed in a fixed order)
    removeDoubles      = True           # Remove duplicate vertices (recommended)
    smoothShading      = True           # Smooth the surface normals (recommended)
    edgeSplit          = True           # Edge split modifier (recommended if you use smoothShading)
    gaps               = True           # Introduces a tiny space between each brick
    gapWidth           = 0.01           # Width of gap between bricks (in Blender units)
    curvedWalls        = True           # Manipulate normals to make surfaces look slightly concave
    importCameras      = True           # LeoCAD can specify cameras within the ldraw file format. Choose to load them or ignore them.
    positionObjectOnGroundAtOrigin = True   # Centre the object at the origin, sitting on the z=0 plane
    flattenHierarchy   = False          # All parts are under the root object - no sub-models
    flattenGroups      = False          # All LEOCad groups are ignored - no groups
    usePrincipledShaderWhenAvailable = True  # Use the new principled shader
    scriptDirectory    = os.path.dirname( os.path.realpath(__file__) )

    # We have the option of including the 'LEGO' logo on each stud
    useLogoStuds       = False          # Use the studs with the 'LEGO' logo on them
    logoStudVersion    = "4"            # Which version of the logo to use ("3" (flat), "4" (rounded) or "5" (subtle rounded))
    instanceStuds      = False          # Each stud is a new Blender object (slow)

    # LSynth (http://www.holly-wood.it/lsynth/tutorial-en.html) is a collection of parts used to render string, hoses, cables etc
    useLSynthParts     = True           # LSynth is used to render string, hoses etc.
    LSynthDirectory    = r""            # Full path to the lsynth parts (Defaults to <ldrawdir>/unofficial/lsynth if left blank)
    studLogoDirectory  = r""            # Optional full path to the stud logo parts (if not found in unofficial directory)

    # Ambiguous Normals
    # Older LDraw parts (parts not yet BFC certified) have ambiguous normals.
    # We resolve this by creating double sided faces ("double") or by taking a best guess ("guess")
    resolveAmbiguousNormals = "guess"   # How to resolve ambiguous normals

    overwriteExistingMaterials = True   # If there's an existing material with the same name, do we overwrite it, or use it?
    overwriteExistingMeshes = True      # If there's an existing mesh with the same name, do we overwrite it, or use it?
    verbose            = 1              # 1 = Show messages while working, 0 = Only show warnings/errors

    addBevelModifier   = True           # Adds a bevel modifier to each part (for rounded edges)
    bevelWidth         = 0.5            # Width of bevel

    addWorldEnvironmentTexture = True   # Add an environment texture
    addGroundPlane = True               # Add a ground plane
    setRenderSettings = True            # Set render percentage, denoising
    removeDefaultObjects = True         # Remove cube and lamp
    positionCamera = True               # Position the camera where so we get the whole object in shot
    cameraBorderPercent = 0.05          # Add a border gap around the positioned object (0.05 = 5%) for the rendered image

    def meshOptionsString():
        """These options change the mesh, so if they change, a new mesh needs to be cached"""

        return "_".join([str(Options.scale),
                         str(Options.useUnofficialParts),
                         str(Options.instructionsLook),
                         str(Options.resolution),
                         str(Options.defaultColour),
                         str(Options.createInstances),
                         str(Options.useColourScheme),
                         str(Options.removeDoubles),
                         str(Options.smoothShading),
                         str(Options.gaps),
                         str(Options.gapWidth),
                         str(Options.curvedWalls),
                         str(Options.flattenHierarchy),
                         str(Options.useLogoStuds),
                         str(Options.logoStudVersion),
                         str(Options.instanceStuds),
                         str(Options.useLSynthParts),
                         str(Options.LSynthDirectory),
                         str(Options.studLogoDirectory),
                         str(Options.resolveAmbiguousNormals),
                         str(Options.addBevelModifier),
                         str(Options.bevelWidth)])

# **************************************************************************************
# Globals
globalBrickCount = 0
globalObjectsToAdd = []         # Blender objects to add to the scene
globalCamerasToAdd = []         # Camera data to add to the scene
globalContext = None
globalWeldDistance = 0.0005
globalPoints = []

isBlender28OrLater = None
hasCollections = None
if isBlender28OrLater:
    lightName = "Light"
else:
    lightName = "Lamp"


# **************************************************************************************
# Dictionary with as keys the part numbers (without any extension for decorations)
# of pieces that have grainy slopes, and as values a set containing the angles (in
# degrees) of the face's normal to the horizontal plane. Use a tuple to represent a
# range within which the angle must lie.
globalSlopeBricks = {
    '962':{45},
    '2341':{-45},
    '2449':{-16},
    '2875':{45},
    '2876':{(40, 63)},
    '3037':{45},
    '3038':{45},
    '3039':{45},
    '3040':{45},
    '3041':{45},
    '3042':{45},
    '3043':{45},
    '3044':{45},
    '3045':{45},
    '3046':{45},
    '3048':{45},
    '3049':{45},
    '3135':{45},
    '3297':{63},
    '3298':{63},
    '3299':{63},
    '3300':{63},
    '3660':{-45},
    '3665':{-45},
    '3675':{63},
    '3676':{-45},
    '3678b':{24},
    '3684':{15},
    '3685':{16},
    '3688':{15},
    '3747':{-63},
    '4089':{-63},
    '4161':{63},
    '4286':{63},
    '4287':{-63},
    '4445':{45},
    '4460':{16},
    '4509':{63},
    '4854':{-45},
    '4856':{(-60, -70), -45},
    '4857':{45},
    '4858':{72},
    '4861':{45, 63},
    '4871':{-45},
<<<<<<< HEAD
    '4885':{72},
=======
    '4885':{72}, #blank
>>>>>>> ff3581d4
    '6069':{72, 45},
    '6153':{(60, 70), (26, 34)},
    '6227':{45},
    '6270':{45},
    '13269':{(40, 63)},
<<<<<<< HEAD
    '13548':{45},
    '15571':{45},
    '18759':{-45},
    '22390':{(40, 55)},
    '22391':{(40, 55)},
    '22889':{-45},
    '28192':{45},
=======
    '13548':{(45, 35)},
    '15571':{45},
    '18759':{-45},
    '22390':{(40, 55)}, #blank
    '22391':{(40, 55)},
    '22889':{-45},
    '28192':{45}, #blank
>>>>>>> ff3581d4
    '30180':{47},
    '30182':{45},
    '30183':{-45},
    '30249':{35},
    '30283':{-45},
    '30363':{72},
    '30373':{-24},
    '30382':{11, 45},
    '30390':{-45},
    '30499':{16},
    '32083':{45},
<<<<<<< HEAD
    '43708':{72},
=======
    '43708':{(64, 72)},
>>>>>>> ff3581d4
    '43710':{72, 45},
    '43711':{72, 45},
    '47759':{(40, 63)},
    '52501':{-45},
    '60219':{-45},
    '60477':{72},
    '60481':{24},
    '63341':{45},
    '72454':{-45},
    '92946':{45},
    '93348':{72},
    '95188':{65},
    '99301':{63},
    '303923':{45},
    '303926':{45},
    '304826':{45},
    '329826':{64},
    '374726':{-64},
    '428621':{64},
    '4162628':{17},
    '4195004':{45},
}

globalLightBricks = {
    '62930.dat':(1.0,0.373,0.059,1.0),
    '54869.dat':(1.0,0.052,0.017,1.0)
}

# Create a regular dictionary of parts with ranges of angles to check
margin = 5 # Allow 5 degrees either way to compensate for measuring inaccuracies
globalSlopeAngles = {}
for part in globalSlopeBricks:
    globalSlopeAngles[part] = {(c-margin, c+margin) if type(c) is not tuple else (min(c)-margin,max(c)+margin) for c in globalSlopeBricks[part]}

# **************************************************************************************
def internalPrint(message):
    """Debug print with identification timestamp."""

    # Current timestamp (with milliseconds trimmed to two places)
    timestamp = datetime.datetime.now().strftime("%H:%M:%S.%f")[:-4]

    message = "{0} [importldraw] {1}".format(timestamp, message)
    print("{0}".format(message))

    global globalContext
    if globalContext is not None:
        globalContext.report({'INFO'}, message)

# **************************************************************************************
def debugPrint(message):
    """Debug print with identification timestamp."""

    if Options.verbose > 0:
        internalPrint(message)

# **************************************************************************************
def printWarningOnce(key, message=None):
    if message is None:
        message = key

    if key not in Configure.warningSuppression:
        internalPrint("WARNING: {0}".format(message))
        Configure.warningSuppression[key] = True

        global globalContext
        if globalContext is not None:
            globalContext.report({'WARNING'}, message)

# **************************************************************************************
def printError(message):
    internalPrint("ERROR: {0}".format(message))

    global globalContext
    if globalContext is not None:
        globalContext.report({'ERROR'}, message)


# **************************************************************************************
# **************************************************************************************
class Math:
    identityMatrix = mathutils.Matrix((
        (1.0, 0.0, 0.0, 0.0),
        (0.0, 1.0, 0.0, 0.0),
        (0.0, 0.0, 1.0, 0.0),
        (0.0, 0.0, 0.0, 1.0)
    ))
    rotationMatrix = mathutils.Matrix.Rotation(math.radians(-90), 4, 'X')
    reflectionMatrix = mathutils.Matrix((
        (1.0, 0.0, 0.0, 0.0),
        (0.0, 1.0, 0.0, 0.0),
        (0.0, 0.0, -1.0, 0.0),
        (0.0, 0.0, 0.0, 1.0)
    ))

    def clamp01(value):
        return max(min(value, 1.0), 0.0)

    def __init__(self):
        # Rotation and scale matrices that convert LDraw coordinate space to Blender coordinate space
        Math.scaleMatrix = mathutils.Matrix((
                (Options.scale, 0.0,            0.0,            0.0),
                (0.0,           Options.scale,  0.0,            0.0),
                (0.0,           0.0,            Options.scale,  0.0),
                (0.0,           0.0,            0.0,            1.0)
            ))


# **************************************************************************************
# **************************************************************************************
class Configure:
    """Configuration.
    Attempts to find the ldraw directory (platform specific directories are searched).
    Stores the list of paths to parts libraries that we search for individual parts.
    Stores warning messages we have already seen so we don't see them again.
    """

    searchPaths = []
    warningSuppression = {}

    def __appendPath(path):
        if os.path.exists(path):
            Configure.searchPaths.append(path)

    def __setSearchPaths():
        Configure.searchPaths = []

        # Always search for parts in the 'models' folder
        Configure.__appendPath(os.path.join(Configure.ldrawInstallDirectory, "models"))

        # Search for stud logo parts
        if Options.useLogoStuds and Options.studLogoDirectory != "":
            if Options.resolution == "Low":
                Configure.__appendPath(os.path.join(Options.studLogoDirectory, "8"))
            Configure.__appendPath(Options.studLogoDirectory)

        # Search unofficial parts
        if Options.useUnofficialParts:
            Configure.__appendPath(os.path.join(Configure.ldrawInstallDirectory, "unofficial", "parts"))

            if Options.resolution == "High":
                Configure.__appendPath(os.path.join(Configure.ldrawInstallDirectory, "unofficial", "p", "48"))
            elif Options.resolution == "Low":
                Configure.__appendPath(os.path.join(Configure.ldrawInstallDirectory, "unofficial", "p", "8"))
            Configure.__appendPath(os.path.join(Configure.ldrawInstallDirectory, "unofficial", "p"))

        # Search LSynth parts
        if Options.useLSynthParts:
            if Options.LSynthDirectory != "":
                Configure.__appendPath(Options.LSynthDirectory)
            else:
                Configure.__appendPath(os.path.join(Configure.ldrawInstallDirectory, "unofficial", "lsynth"))
            debugPrint("Use LSynth Parts requested")

        # Search official parts
        Configure.__appendPath(os.path.join(Configure.ldrawInstallDirectory, "parts"))
        if Options.resolution == "High":
            Configure.__appendPath(os.path.join(Configure.ldrawInstallDirectory, "p", "48"))
            debugPrint("High-res primitives selected")
        elif Options.resolution == "Low":
            Configure.__appendPath(os.path.join(Configure.ldrawInstallDirectory, "p", "8"))
            debugPrint("Low-res primitives selected")
        else:
            debugPrint("Standard-res primitives selected")

        Configure.__appendPath(os.path.join(Configure.ldrawInstallDirectory, "p"))

    def isWindows():
        return platform.system() == "Windows"

    def isMac():
        return platform.system() == "Darwin"

    def isLinux():
        return platform.system() == "Linux"

    def findDefaultLDrawDirectory():
        result = ""
        # Get list of possible ldraw installation directories for the platform
        if Configure.isWindows():
            ldrawPossibleDirectories = [
                                            "C:\\LDraw",
                                            "C:\\Program Files\\LDraw",
                                            "C:\\Program Files (x86)\\LDraw",
                                            "C:\\Program Files\\Studio 2.0\\ldraw",
                                       ]
        elif Configure.isMac():
            ldrawPossibleDirectories = [
                                            "~/ldraw/",
                                            "/Applications/LDraw/",
                                            "/Applications/ldraw/",
                                            "/usr/local/share/ldraw",
                                       ]
        else:   # Default to Linux if not Windows or Mac
            ldrawPossibleDirectories = [
                                            "~/LDraw",
                                            "~/ldraw",
                                            "~/.LDraw",
                                            "~/.ldraw",
                                            "/usr/local/share/ldraw",
                                       ]

        # Search possible directories
        for dir in ldrawPossibleDirectories:
            dir = os.path.expanduser(dir)
            if os.path.isfile(os.path.join(dir, "LDConfig.ldr")):
                result = dir
                break

        return result

    def setLDrawDirectory():
        if Options.ldrawDirectory == "":
            Configure.ldrawInstallDirectory = Configure.findDefaultLDrawDirectory()
        else:
            Configure.ldrawInstallDirectory = os.path.expanduser(Options.ldrawDirectory)

        debugPrint("The LDraw Parts Library path to be used is: {0}".format(Configure.ldrawInstallDirectory))
        Configure.__setSearchPaths()

    def __init__(self):
        Configure.setLDrawDirectory()


# **************************************************************************************
# **************************************************************************************
class LegoColours:
    """Parses and stores a table of colour / material definitions. Converts colour space."""

    colours = {}

    def __getValue(line, value):
        """Parses a colour value from the ldConfig.ldr file"""
        if value in line:
            n = line.index(value)
            return line[n + 1]

    def __sRGBtoRGBValue(value):
        # See https://en.wikipedia.org/wiki/SRGB#The_reverse_transformation
        if value < 0.04045:
            return value / 12.92
        return ((value + 0.055)/1.055)**2.4

    def isDark(colour):
        R = colour[0]
        G = colour[1]
        B = colour[2]

        # Measure the perceived brightness of colour
        brightness = math.sqrt( 0.299*R*R + 0.587*G*G + 0.114*B*B )

        # Dark colours have white lines
        if brightness < 0.02:
            return True
        return False

    def sRGBtoLinearRGB(sRGBColour):
        # See https://en.wikipedia.org/wiki/SRGB#The_reverse_transformation
        (sr, sg, sb) = sRGBColour
        r = LegoColours.__sRGBtoRGBValue(sr)
        g = LegoColours.__sRGBtoRGBValue(sg)
        b = LegoColours.__sRGBtoRGBValue(sb)
        return (r,g,b)

    def hexDigitsToLinearRGBA(hexDigits, alpha):
        # String is "RRGGBB" format
        int_tuple = struct.unpack('BBB', bytes.fromhex(hexDigits))
        sRGB = tuple([val / 255 for val in int_tuple])
        linearRGB = LegoColours.sRGBtoLinearRGB(sRGB)
        return (linearRGB[0], linearRGB[1], linearRGB[2], alpha)

    def hexStringToLinearRGBA(hexString):
        """Convert colour hex value to RGB value."""
        # Handle direct colours
        # Direct colours are documented here: http://www.hassings.dk/l3/l3p.html
        match = re.fullmatch(r"0x0*([0-9])((?:[A-F0-9]{2}){3})", hexString)
        if match is not None:
            digit = match.group(1)
            rgb_str = match.group(2)

            interleaved = False
            if digit == "2":        # Opaque
                alpha = 1.0
            elif digit == "3":      # Transparent
                alpha = 0.5
            elif digit == "4":      # Opaque
                alpha = 1.0
                interleaved = True
            elif digit == "5":      # More Transparent
                alpha = 0.333
                interleaved = True
            elif digit == "6":      # Less transparent
                alpha = 0.666
                interleaved = True
            elif digit == "7":      # Invisible
                alpha = 0.0
                interleaved = True
            else:
                alpha = 1.0

            if interleaved:
                # Input string is six hex digits of two colours "RGBRGB".
                # This was designed to be a dithered colour.
                # Take the average of those two colours (R+R,G+G,B+B) * 0.5
                r = float(int(rgb_str[0], 16)) / 15
                g = float(int(rgb_str[1], 16)) / 15
                b = float(int(rgb_str[2], 16)) / 15
                colour1 = LegoColours.sRGBtoLinearRGB((r,g,b))
                r = float(int(rgb_str[3], 16)) / 15
                g = float(int(rgb_str[4], 16)) / 15
                b = float(int(rgb_str[5], 16)) / 15
                colour2 = LegoColours.sRGBtoLinearRGB((r,g,b))
                return (0.5 * (colour1[0] + colour2[0]),
                        0.5 * (colour1[1] + colour2[1]),
                        0.5 * (colour1[2] + colour2[2]), alpha)

            # String is "RRGGBB" format
            return LegoColours.hexDigitsToLinearRGBA(rgb_str, alpha)
        return None

    def __overwriteColour(index, colour):
        if index in LegoColours.colours:
            LegoColours.colours[index]["colour"] = colour

    def __readColourTable():
        """Reads the colour values from the LDConfig.ldr file. For details of the
        Ldraw colour system see: http://www.ldraw.org/article/547"""
        if Options.useColourScheme == "alt":
            configFilename = "LDCfgalt.ldr"
        else:
            configFilename = "LDConfig.ldr"

        configFilepath = os.path.join(Configure.ldrawInstallDirectory, configFilename)

        ldconfig_lines = ""
        if os.path.exists(configFilepath):
            with open(configFilepath, "rt", encoding="utf_8") as ldconfig:
                ldconfig_lines = ldconfig.readlines()

        for line in ldconfig_lines:
            if len(line) > 3:
                if line[2:4].lower() == '!c':
                    line_split = line.split()

                    name = line_split[2]
                    code = int(line_split[4])
                    linearRGBA = LegoColours.hexDigitsToLinearRGBA(line_split[6][1:], 1.0)

                    colour = {
                        "name": name,
                        "colour": linearRGBA[0:3],
                        "alpha": linearRGBA[3],
                        "luminance": 0.0,
                        "material": "BASIC"
                    }

                    if "ALPHA" in line_split:
                        colour["alpha"] = int(LegoColours.__getValue(line_split, "ALPHA")) / 256.0

                    if "LUMINANCE" in line_split:
                        colour["luminance"] = int(LegoColours.__getValue(line_split, "LUMINANCE"))

                    if "CHROME" in line_split:
                        colour["material"] = "CHROME"

                    if "PEARLESCENT" in line_split:
                        colour["material"] = "PEARLESCENT"

                    if "RUBBER" in line_split:
                        colour["material"] = "RUBBER"

                    if "METAL" in line_split:
                        colour["material"] = "METAL"

                    if "MATERIAL" in line_split:
                        subline = line_split[line_split.index("MATERIAL"):]

                        colour["material"]         = LegoColours.__getValue(subline, "MATERIAL")
                        hexDigits                  = LegoColours.__getValue(subline, "VALUE")[1:]
                        colour["secondary_colour"] = LegoColours.hexDigitsToLinearRGBA(hexDigits, 1.0)
                        colour["fraction"]         = LegoColours.__getValue(subline, "FRACTION")
                        colour["vfraction"]        = LegoColours.__getValue(subline, "VFRACTION")
                        colour["size"]             = LegoColours.__getValue(subline, "SIZE")
                        colour["minsize"]          = LegoColours.__getValue(subline, "MINSIZE")
                        colour["maxsize"]          = LegoColours.__getValue(subline, "MAXSIZE")

                    LegoColours.colours[code] = colour

        if Options.useColourScheme == "lgeo":
            # LGEO is a parts library for rendering LEGO using the povray rendering software.
            # It has a list of LEGO colours suitable for realistic rendering.
            # I've extracted the following colours from the LGEO file: lg_color.inc
            # LGEO is downloadable from http://ldraw.org/downloads-2/downloads.html
            # We overwrite the standard LDraw colours if we have better LGEO colours.
            LegoColours.__overwriteColour(0,   ( 33/255,  33/255,  33/255))
            LegoColours.__overwriteColour(1,   ( 13/255, 105/255, 171/255))
            LegoColours.__overwriteColour(2,   ( 40/255, 127/255,  70/255))
            LegoColours.__overwriteColour(3,   (  0/255, 143/255, 155/255))
            LegoColours.__overwriteColour(4,   (196/255,  40/255,  27/255))
            LegoColours.__overwriteColour(5,   (205/255,  98/255, 152/255))
            LegoColours.__overwriteColour(6,   ( 98/255,  71/255,  50/255))
            LegoColours.__overwriteColour(7,   (161/255, 165/255, 162/255))
            LegoColours.__overwriteColour(8,   (109/255, 110/255, 108/255))
            LegoColours.__overwriteColour(9,   (180/255, 210/255, 227/255))
            LegoColours.__overwriteColour(10,  ( 75/255, 151/255,  74/255))
            LegoColours.__overwriteColour(11,  ( 85/255, 165/255, 175/255))
            LegoColours.__overwriteColour(12,  (242/255, 112/255,  94/255))
            LegoColours.__overwriteColour(13,  (252/255, 151/255, 172/255))
            LegoColours.__overwriteColour(14,  (245/255, 205/255,  47/255))
            LegoColours.__overwriteColour(15,  (242/255, 243/255, 242/255))
            LegoColours.__overwriteColour(17,  (194/255, 218/255, 184/255))
            LegoColours.__overwriteColour(18,  (249/255, 233/255, 153/255))
            LegoColours.__overwriteColour(19,  (215/255, 197/255, 153/255))
            LegoColours.__overwriteColour(20,  (193/255, 202/255, 222/255))
            LegoColours.__overwriteColour(21,  (224/255, 255/255, 176/255))
            LegoColours.__overwriteColour(22,  (107/255,  50/255, 123/255))
            LegoColours.__overwriteColour(23,  ( 35/255,  71/255, 139/255))
            LegoColours.__overwriteColour(25,  (218/255, 133/255,  64/255))
            LegoColours.__overwriteColour(26,  (146/255, 57/255,  120/255))
            LegoColours.__overwriteColour(27,  (164/255, 189/255,  70/255))
            LegoColours.__overwriteColour(28,  (149/255, 138/255, 115/255))
            LegoColours.__overwriteColour(29,  (228/255, 173/255, 200/255))
            LegoColours.__overwriteColour(30,  (172/255, 120/255, 186/255))
            LegoColours.__overwriteColour(31,  (225/255, 213/255, 237/255))
            LegoColours.__overwriteColour(32,  (  0/255,  20/255,  20/255))
            LegoColours.__overwriteColour(33,  (123/255, 182/255, 232/255))
            LegoColours.__overwriteColour(34,  (132/255, 182/255, 141/255))
            LegoColours.__overwriteColour(35,  (217/255, 228/255, 167/255))
            LegoColours.__overwriteColour(36,  (205/255,  84/255,  75/255))
            LegoColours.__overwriteColour(37,  (228/255, 173/255, 200/255))
            LegoColours.__overwriteColour(38,  (255/255,  43/255,   0/225))
            LegoColours.__overwriteColour(40,  (166/255, 145/255, 130/255))
            LegoColours.__overwriteColour(41,  (170/255, 229/255, 255/255))
            LegoColours.__overwriteColour(42,  (198/255, 255/255,   0/255))
            LegoColours.__overwriteColour(43,  (193/255, 223/255, 240/255))
            LegoColours.__overwriteColour(44,  (150/255, 112/255, 159/255))
            LegoColours.__overwriteColour(46,  (247/255, 241/255, 141/255))
            LegoColours.__overwriteColour(47,  (252/255, 252/255, 252/255))
            LegoColours.__overwriteColour(52,  (156/255, 149/255, 199/255))
            LegoColours.__overwriteColour(54,  (255/255, 246/255, 123/255))
            LegoColours.__overwriteColour(57,  (226/255, 176/255,  96/255))
            LegoColours.__overwriteColour(65,  (236/255, 201/255,  53/255))
            LegoColours.__overwriteColour(66,  (202/255, 176/255,   0/255))
            LegoColours.__overwriteColour(67,  (255/255, 255/255, 255/255))
            LegoColours.__overwriteColour(68,  (243/255, 207/255, 155/255))
            LegoColours.__overwriteColour(69,  (142/255,  66/255, 133/255))
            LegoColours.__overwriteColour(70,  (105/255,  64/255,  39/255))
            LegoColours.__overwriteColour(71,  (163/255, 162/255, 164/255))
            LegoColours.__overwriteColour(72,  ( 99/255,  95/255,  97/255))
            LegoColours.__overwriteColour(73,  (110/255, 153/255, 201/255))
            LegoColours.__overwriteColour(74,  (161/255, 196/255, 139/255))
            LegoColours.__overwriteColour(77,  (220/255, 144/255, 149/255))
            LegoColours.__overwriteColour(78,  (246/255, 215/255, 179/255))
            LegoColours.__overwriteColour(79,  (255/255, 255/255, 255/255))
            LegoColours.__overwriteColour(80,  (140/255, 140/255, 140/255))
            LegoColours.__overwriteColour(82,  (219/255, 172/255,  52/255))
            LegoColours.__overwriteColour(84,  (170/255, 125/255,  85/255))
            LegoColours.__overwriteColour(85,  ( 52/255,  43/255, 117/255))
            LegoColours.__overwriteColour(86,  (124/255,  92/255,  69/255))
            LegoColours.__overwriteColour(89,  (155/255, 178/255, 239/255))
            LegoColours.__overwriteColour(92,  (204/255, 142/255, 104/255))
            LegoColours.__overwriteColour(100, (238/255, 196/255, 182/255))
            LegoColours.__overwriteColour(115, (199/255, 210/255,  60/255))
            LegoColours.__overwriteColour(134, (174/255, 122/255,  89/255))
            LegoColours.__overwriteColour(135, (171/255, 173/255, 172/255))
            LegoColours.__overwriteColour(137, (106/255, 122/255, 150/255))
            LegoColours.__overwriteColour(142, (220/255, 188/255, 129/255))
            LegoColours.__overwriteColour(148, ( 62/255,  60/255,  57/255))
            LegoColours.__overwriteColour(151, ( 14/255,  94/255,  77/255))
            LegoColours.__overwriteColour(179, (160/255, 160/255, 160/255))
            LegoColours.__overwriteColour(183, (242/255, 243/255, 242/255))
            LegoColours.__overwriteColour(191, (248/255, 187/255,  61/255))
            LegoColours.__overwriteColour(212, (159/255, 195/255, 233/255))
            LegoColours.__overwriteColour(216, (143/255,  76/255,  42/255))
            LegoColours.__overwriteColour(226, (253/255, 234/255, 140/255))
            LegoColours.__overwriteColour(232, (125/255, 187/255, 221/255))
            LegoColours.__overwriteColour(256, ( 33/255,  33/255,  33/255))
            LegoColours.__overwriteColour(272, ( 32/255,  58/255,  86/255))
            LegoColours.__overwriteColour(273, ( 13/255, 105/255, 171/255))
            LegoColours.__overwriteColour(288, ( 39/255,  70/255,  44/255))
            LegoColours.__overwriteColour(294, (189/255, 198/255, 173/255))
            LegoColours.__overwriteColour(297, (170/255, 127/255,  46/255))
            LegoColours.__overwriteColour(308, ( 53/255,  33/255,   0/255))
            LegoColours.__overwriteColour(313, (171/255, 217/255, 255/255))
            LegoColours.__overwriteColour(320, (123/255,  46/255,  47/255))
            LegoColours.__overwriteColour(321, ( 70/255, 155/255, 195/255))
            LegoColours.__overwriteColour(322, (104/255, 195/255, 226/255))
            LegoColours.__overwriteColour(323, (211/255, 242/255, 234/255))
            LegoColours.__overwriteColour(324, (196/255,   0/255,  38/255))
            LegoColours.__overwriteColour(326, (226/255, 249/255, 154/255))
            LegoColours.__overwriteColour(330, (119/255, 119/255,  78/255))
            LegoColours.__overwriteColour(334, (187/255, 165/255,  61/255))
            LegoColours.__overwriteColour(335, (149/255, 121/255, 118/255))
            LegoColours.__overwriteColour(366, (209/255, 131/255,   4/255))
            LegoColours.__overwriteColour(373, (135/255, 124/255, 144/255))
            LegoColours.__overwriteColour(375, (193/255, 194/255, 193/255))
            LegoColours.__overwriteColour(378, (120/255, 144/255, 129/255))
            LegoColours.__overwriteColour(379, ( 94/255, 116/255, 140/255))
            LegoColours.__overwriteColour(383, (224/255, 224/255, 224/255))
            LegoColours.__overwriteColour(406, (  0/255,  29/255, 104/255))
            LegoColours.__overwriteColour(449, (129/255,   0/255, 123/255))
            LegoColours.__overwriteColour(450, (203/255, 132/255,  66/255))
            LegoColours.__overwriteColour(462, (226/255, 155/255,  63/255))
            LegoColours.__overwriteColour(484, (160/255,  95/255,  52/255))
            LegoColours.__overwriteColour(490, (215/255, 240/255,   0/255))
            LegoColours.__overwriteColour(493, (101/255, 103/255,  97/255))
            LegoColours.__overwriteColour(494, (208/255, 208/255, 208/255))
            LegoColours.__overwriteColour(496, (163/255, 162/255, 164/255))
            LegoColours.__overwriteColour(503, (199/255, 193/255, 183/255))
            LegoColours.__overwriteColour(504, (137/255, 135/255, 136/255))
            LegoColours.__overwriteColour(511, (250/255, 250/255, 250/255))

        # Colour Space Management: Convert these sRGB colour values to Blender's linear RGB colour space
        for key in LegoColours.colours:
            LegoColours.colours[key]["colour"] = LegoColours.sRGBtoLinearRGB(LegoColours.colours[key]["colour"])

    def lightenRGBA(colour, scale):
        # Moves the linear RGB values closer to white
        # scale = 0 means full white
        # scale = 1 means color stays same
        colour = ((1.0 - colour[0]) * scale,
                  (1.0 - colour[1]) * scale,
                  (1.0 - colour[2]) * scale,
                  colour[3])
        return (Math.clamp01(1.0 - colour[0]),
                Math.clamp01(1.0 - colour[1]),
                Math.clamp01(1.0 - colour[2]),
                colour[3])

    def isFluorescentTransparent(colName):
        if (colName == "Trans_Neon_Orange"):
            return True
        if (colName == "Trans_Neon_Green"):
            return True
        if (colName == "Trans_Neon_Yellow"):
            return True
        if (colName == "Trans_Bright_Green"):
            return True
        return False

    def __init__(self):
        LegoColours.__readColourTable()


# **************************************************************************************
# **************************************************************************************
class FileSystem:
    """
    Reads text files in different encodings. Locates full filepath for a part.
    """

    # Takes a case-insensitive filepath and constructs a case sensitive version (based on an actual existing file)
    # See https://stackoverflow.com/questions/8462449/python-case-insensitive-file-name/8462613#8462613
    def pathInsensitive(path):
        """
        Get a case-insensitive path for use on a case sensitive system.

        >>> path_insensitive('/Home')
        '/home'
        >>> path_insensitive('/Home/chris')
        '/home/chris'
        >>> path_insensitive('/HoME/CHris/')
        '/home/chris/'
        >>> path_insensitive('/home/CHRIS')
        '/home/chris'
        >>> path_insensitive('/Home/CHRIS/.gtk-bookmarks')
        '/home/chris/.gtk-bookmarks'
        >>> path_insensitive('/home/chris/.GTK-bookmarks')
        '/home/chris/.gtk-bookmarks'
        >>> path_insensitive('/HOME/Chris/.GTK-bookmarks')
        '/home/chris/.gtk-bookmarks'
        >>> path_insensitive("/HOME/Chris/I HOPE this doesn't exist")
        "/HOME/Chris/I HOPE this doesn't exist"
        """

        return FileSystem.__path_insensitive(path) or path

    def __path_insensitive(path):
        """
        Recursive part of path_insensitive to do the work.
        """

        if path == '' or os.path.exists(path):
            return path

        base = os.path.basename(path)  # may be a directory or a file
        dirname = os.path.dirname(path)

        suffix = ''
        if not base:  # dir ends with a slash?
            if len(dirname) < len(path):
                suffix = path[:len(path) - len(dirname)]

            base = os.path.basename(dirname)
            dirname = os.path.dirname(dirname)

        if not os.path.exists(dirname):
            dirname = FileSystem.__path_insensitive(dirname)
            if not dirname:
                return

        # at this point, the directory exists but not the file

        try:  # we are expecting dirname to be a directory, but it could be a file
            files = CachedDirectoryFilenames.getCached(dirname)
            if files is None:
                files = os.listdir(dirname)
                CachedDirectoryFilenames.addToCache(dirname, files)
        except OSError:
            return

        baselow = base.lower()
        try:
            basefinal = next(fl for fl in files if fl.lower() == baselow)
        except StopIteration:
            return

        if basefinal:
            return os.path.join(dirname, basefinal) + suffix
        else:
            return

    def __checkEncoding(filepath):
        """Check the encoding of a file for Endian encoding."""

        filepath = FileSystem.pathInsensitive(filepath)

        # Open it, read just the area containing a possible byte mark
        with open(filepath, "rb") as encode_check:
            encoding = encode_check.readline(3)

        # The file uses UCS-2 (UTF-16) Big Endian encoding
        if encoding == b"\xfe\xff\x00":
            return "utf_16_be"

        # The file uses UCS-2 (UTF-16) Little Endian
        elif encoding == b"\xff\xfe0":
            return "utf_16_le"

        # Use LDraw model standard UTF-8
        else:
            return "utf_8"

    def readTextFile(filepath):
        """Read a text file, with various checks for type of encoding"""

        filepath = FileSystem.pathInsensitive(filepath)

        lines = None
        if os.path.exists(filepath):
            # Try to read using the suspected encoding
            file_encoding = FileSystem.__checkEncoding(filepath)
            try:
                with open(filepath, "rt", encoding=file_encoding) as f_in:
                    lines = f_in.readlines()
            except:
                # If all else fails, read using Latin 1 encoding
                with open(filepath, "rt", encoding="latin_1") as f_in:
                    lines = f_in.readlines()

        return lines

    def locate(filename, rootPath = None):
        """Given a file name of an ldraw file, find the full path"""

        partName = filename.replace("\\", os.path.sep)
        partName = os.path.expanduser(partName)

        if rootPath is None:
            rootPath = os.path.dirname(filename)

        allSearchPaths = Configure.searchPaths[:]
        if rootPath not in allSearchPaths:
            allSearchPaths.append(rootPath)

        for path in allSearchPaths:
            fullPathName = os.path.join(path, partName)
            fullPathName = FileSystem.pathInsensitive(fullPathName)

            if os.path.exists(fullPathName):
                return fullPathName

        return None


# **************************************************************************************
# **************************************************************************************
class CachedDirectoryFilenames:
    """Cached dictionary of directory filenames keyed by directory path"""

    __cache = {}        # Dictionary

    def getCached(key):
        if key in CachedDirectoryFilenames.__cache:
            return CachedDirectoryFilenames.__cache[key]
        return None

    def addToCache(key, value):
        CachedDirectoryFilenames.__cache[key] = value

    def clearCache():
        CachedDirectoryFilenames.__cache = {}


# **************************************************************************************
# **************************************************************************************
class CachedFiles:
    """Cached dictionary of LDrawFile objects keyed by filename"""

    __cache = {}        # Dictionary of exact filenames as keys, and file contents as values
    __lowercache = {}   # Dictionary of lowercase filenames as keys, and file contents as values

    def getCached(key):
        # Look for an exact match in the cache first
        if key in CachedFiles.__cache:
            return CachedFiles.__cache[key]

        # Look for a case-insensitive match next
        if key.lower() in CachedFiles.__lowercache:
            return CachedFiles.__lowercache[key.lower()]
        return None

    def addToCache(key, value):
        CachedFiles.__cache[key] = value
        CachedFiles.__lowercache[key.lower()] = value

    def clearCache():
        CachedFiles.__cache = {}
        CachedFiles.__lowercache = {}


# **************************************************************************************
# **************************************************************************************
class CachedGeometry:
    """Cached dictionary of LDrawGeometry objects"""

    __cache = {}        # Dictionary

    def getCached(key):
        if key in CachedGeometry.__cache:
            return CachedGeometry.__cache[key]
        return None

    def addToCache(key, value):
        CachedGeometry.__cache[key] = value

    def clearCache():
        CachedGeometry.__cache = {}

# **************************************************************************************
# **************************************************************************************
class FaceInfo:
    def __init__(self, faceColour, culling, windingCCW, isGrainySlopeAllowed):
        self.faceColour = faceColour
        self.culling = culling
        self.windingCCW = windingCCW
        self.isGrainySlopeAllowed = isGrainySlopeAllowed


# **************************************************************************************
# **************************************************************************************
class LDrawGeometry:
    """Stores the geometry for an LDrawFile"""

    def __init__(self):
        self.points = []
        self.faces = []
        self.faceInfo = []
        self.edges = []
        self.edgeIndices = []

    def parseFace(self, parameters, cull, ccw, isGrainySlopeAllowed):
        """Parse a face from parameters"""

        num_points = int(parameters[0])
        colourName = parameters[1]

        newPoints = []
        for i in range(num_points):
            blenderPos = matvecmul(Math.scaleMatrix, mathutils.Vector( (float(parameters[i * 3 + 2]),
                                                               float(parameters[i * 3 + 3]),
                                                               float(parameters[i * 3 + 4])) ))
            newPoints.append(blenderPos)

        # Fix "bowtie" quadrilaterals (see http://wiki.ldraw.org/index.php?title=LDraw_technical_restrictions#Complex_quadrilaterals)
        if num_points == 4:
            nA = (newPoints[1] - newPoints[0]).cross(newPoints[2] - newPoints[0])
            nB = (newPoints[2] - newPoints[1]).cross(newPoints[3] - newPoints[1])
            nC = (newPoints[3] - newPoints[2]).cross(newPoints[0] - newPoints[2])
            if (nA.dot(nB) < 0):
                newPoints[2], newPoints[3] = newPoints[3], newPoints[2]
            elif (nB.dot(nC) < 0):
                newPoints[2], newPoints[1] = newPoints[1], newPoints[2]
        pointCount = len(self.points)
        newFace = list(range(pointCount, pointCount + num_points))
        self.points.extend(newPoints)
        self.faces.append(newFace)
        self.faceInfo.append(FaceInfo(colourName, cull, ccw, isGrainySlopeAllowed))

    def parseEdge(self, parameters):
        """Parse an edge from parameters"""

        colourName = parameters[1]
        if colourName == "24":
            blenderPos1 = matvecmul(Math.scaleMatrix, mathutils.Vector( (float(parameters[2]),
                                                                float(parameters[3]),
                                                                float(parameters[4])) ))
            blenderPos2 = matvecmul(Math.scaleMatrix, mathutils.Vector( (float(parameters[5]),
                                                                float(parameters[6]),
                                                                float(parameters[7])) ))
            self.edges.append((blenderPos1, blenderPos2))

    def verify(self, face, numPoints):
        for i in face:
            assert i < numPoints
            assert i >= 0

    def appendGeometry(self, geometry, matrix, isStud, isStudLogo, parentMatrix, cull, invert):
        combinedMatrix = matmul(parentMatrix, matrix)
        isReflected = combinedMatrix.determinant() < 0.0
        reflectStudLogo = isStudLogo and isReflected

        fixedMatrix = matrix.copy()
        if reflectStudLogo:
            fixedMatrix = matmul(matrix, Math.reflectionMatrix)
            invert = not invert

        # Append face information
        pointCount = len(self.points)
        newFaceInfo = []
        for index, face in enumerate(geometry.faces):
            # Gather points for this face (and transform points)
            newPoints = []
            for i in face:
                newPoints.append(matvecmul(fixedMatrix, geometry.points[i]))

            # Add clockwise and/or anticlockwise sets of points as appropriate
            newFace = face.copy()
            for i in range(len(newFace)):
                newFace[i] += pointCount

            faceInfo = geometry.faceInfo[index]
            faceCCW = faceInfo.windingCCW != invert
            faceCull = faceInfo.culling and cull

            # If we are going to resolve ambiguous normals by "best guess" we will let
            # Blender calculate that for us later. Just cull with arbitrary winding for now.
            if not faceCull:
                if Options.resolveAmbiguousNormals == "guess":
                    faceCull = True

            if faceCCW or not faceCull:
                self.points.extend(newPoints)
                self.faces.append(newFace)

                newFaceInfo.append(FaceInfo(faceInfo.faceColour, True, True, not isStud and faceInfo.isGrainySlopeAllowed))
                self.verify(newFace, len(self.points))

            if not faceCull:
                newFace = newFace.copy()
                pointCount += len(newPoints)
                for i in range(len(newFace)):
                    newFace[i] += len(newPoints)

            if not faceCCW or not faceCull:
                self.points.extend(newPoints[::-1])
                self.faces.append(newFace)

                newFaceInfo.append(FaceInfo(faceInfo.faceColour, True, True, not isStud and faceInfo.isGrainySlopeAllowed))
                self.verify(newFace, len(self.points))

        self.faceInfo.extend(newFaceInfo)
        assert len(self.faces) == len(self.faceInfo)

        # Append edge information
        newEdges = []
        for edge in geometry.edges:
            newEdges.append( (matvecmul(fixedMatrix, edge[0]), matvecmul(fixedMatrix, edge[1])) )
        self.edges.extend(newEdges)


# **************************************************************************************
# **************************************************************************************
class LDrawNode:
    """A node in the hierarchy. References one LDrawFile"""

    def __init__(self, filename, isFullFilepath, parentFilepath, colourName=Options.defaultColour, matrix=Math.identityMatrix, bfcCull=True, bfcInverted=False, isLSynthPart=False, isSubPart=False, isRootNode=True, groupNames=[]):
        self.filename       = filename
        self.isFullFilepath = isFullFilepath
        self.parentFilepath = parentFilepath
        self.matrix         = matrix
        self.colourName     = colourName
        self.bfcInverted    = bfcInverted
        self.bfcCull        = bfcCull
        self.file           = None
        self.isLSynthPart   = isLSynthPart
        self.isSubPart      = isSubPart
        self.isRootNode     = isRootNode
        self.groupNames     = groupNames.copy()

    def look_at(obj_camera, target, up_vector):
        if isBlender28OrLater:
            bpy.context.view_layer.update()
        else:
            bpy.context.scene.update()

        loc_camera = obj_camera.matrix_world.to_translation()

        #print("CamLoc = " + str(loc_camera[0]) + "," + str(loc_camera[1]) + "," + str(loc_camera[2]))
        #print("TarLoc = " + str(target[0]) + "," + str(target[1]) + "," + str(target[2]))
        #print("UpVec  = " + str(up_vector[0]) + "," + str(up_vector[1]) + "," + str(up_vector[2]))

        # back vector is a vector pointing from the target to the camera
        back = loc_camera - target;
        back.normalize()

        # If our back and up vectors are very close to pointing the same way (or opposite), choose a different up_vector
        if (abs(back.dot(up_vector)) > 0.9999):
            up_vector=mathutils.Vector((0.0,0.0,1.0))
            if (abs(back.dot(up_vector)) > 0.9999):
                up_vector=mathutils.Vector((1.0,0.0,0.0))

        right = up_vector.cross(back)
        right.normalize()
        up = back.cross(right)
        up.normalize()

        row1 = [   right.x,   up.x,   back.x, loc_camera.x ]
        row2 = [   right.y,   up.y,   back.y, loc_camera.y ]
        row3 = [   right.z,   up.z,   back.z, loc_camera.z ]
        row4 = [       0.0,    0.0,      0.0,          1.0 ]

        #bpy.ops.mesh.primitive_ico_sphere_add(location=loc_camera+up,size=0.1)
        #bpy.ops.mesh.primitive_cylinder_add(location=loc_camera+back,radius = 0.1, depth=0.2)
        #bpy.ops.mesh.primitive_cone_add(location=loc_camera+right,radius1=0.1, radius2=0, depth=0.2)

        obj_camera.matrix_world = mathutils.Matrix((row1, row2, row3, row4))
        #print(obj_camera.matrix_world)

    def isBlenderObjectNode(self):
        """
        Calculates if this node should become a Blender object.
        Some nodes will become objects in Blender, some will not.
        Typically nodes that reference a model or a part become Blender Objects, but not nodes that reference subparts.
        """

        # The root node is always a Blender node
        if self.isRootNode:
            return True

        # General rule: We are a Blender object if we are a part or higher (ie. if we are not a subPart)
        isBON = not self.isSubPart

        # Exception #1 - If flattening the hierarchy, we only want parts (not models)
        if Options.flattenHierarchy:
            isBON = self.file.isPart and not self.isSubPart

        # Exception #2 - We are not a Blender Object if we are an LSynth part (so that all LSynth parts become a single mesh)
        if self.isLSynthPart:
            isBON = False

        # Exception #3 - We are a Blender Object if we are a stud to be instanced
        if Options.instanceStuds and self.file.isStud:
            isBON = True

        return isBON

    def load(self):
        # Is this file in the cache?
        self.file = CachedFiles.getCached(self.filename)
        if self.file is None:
            # Not in cache, so load file
            self.file = LDrawFile(self.filename, self.isFullFilepath, self.parentFilepath, None, self.isSubPart)
            assert self.file is not None

            # Add the new file to the cache
            CachedFiles.addToCache(self.filename, self.file)

        # Load any children
        for child in self.file.childNodes:
            child.load()

    def resolveColour(colourName, realColourName):
        if colourName == "16":
            return realColourName
        return colourName

    def printBFC(self, depth=0):
        # For debugging, displays BFC information

        debugPrint("{0}Node {1} has cull={2} and invert={3} det={4}".format(" "*(depth*4), self.filename, self.bfcCull, self.bfcInverted, self.matrix.determinant()))
        for child in self.file.childNodes:
            child.printBFC(depth + 1)

    def getBFCCode(accumCull, accumInvert, bfcCull, bfcInverted):
        index = (8 if accumCull else 0) +  (4 if accumInvert else 0) + (2 if bfcCull else 0) + (1 if bfcInverted else 0)
        # Normally meshes are culled and not inverted, so don't bother with a code in this case
        if index == 10:
            return ""
        # If this is out of the ordinary, add a code that makes it a unique name to cache the mesh properly
        return "_{0}".format(index)

    def getBlenderGeometry(self, realColourName, basename, parentMatrix=Math.identityMatrix, accumCull=True, accumInvert=False):
        """
        Returns the geometry for the Blender Object at this node.

        It accumulates the geometry of itself with all the geometry of it's children
        recursively (specifically - those children that are not Blender Object nodes).

        The result will become a single mesh in Blender.
        """

        assert self.file is not None

        accumCull = accumCull and self.bfcCull
        accumInvert = accumInvert != self.bfcInverted

        ourColourName = LDrawNode.resolveColour(self.colourName, realColourName)
        code = LDrawNode.getBFCCode(accumCull, accumInvert, self.bfcCull, self.bfcInverted)
        meshName = "Mesh_{0}_{1}{2}".format(basename, ourColourName, code)
        key = (self.filename, ourColourName, accumCull, accumInvert, self.bfcCull, self.bfcInverted)
        bakedGeometry = CachedGeometry.getCached(key)
        if bakedGeometry is None:
            combinedMatrix = matmul(parentMatrix, self.matrix)

            # Start with a copy of our file's geometry
            assert len(self.file.geometry.faces) == len(self.file.geometry.faceInfo)
            bakedGeometry = LDrawGeometry()
            bakedGeometry.appendGeometry(self.file.geometry, Math.identityMatrix, self.file.isStud, self.file.isStudLogo, combinedMatrix, self.bfcCull, self.bfcInverted)

            # Replaces the default colour 16 in our faceColours list with a specific colour
            for faceInfo in bakedGeometry.faceInfo:
                faceInfo.faceColour = LDrawNode.resolveColour(faceInfo.faceColour, ourColourName)

            # Append each child's geometry
            for child in self.file.childNodes:
                assert child.file is not None
                if not child.isBlenderObjectNode():
                    childColourName = LDrawNode.resolveColour(child.colourName, ourColourName)
                    childMeshName, bg = child.getBlenderGeometry(childColourName, basename, combinedMatrix, accumCull, accumInvert)

                    isStud = child.file.isStud
                    isStudLogo = child.file.isStudLogo
                    bakedGeometry.appendGeometry(bg, child.matrix, isStud, isStudLogo, combinedMatrix, self.bfcCull, self.bfcInverted)

            CachedGeometry.addToCache(key, bakedGeometry)
        assert len(bakedGeometry.faces) == len(bakedGeometry.faceInfo)
        return (meshName, bakedGeometry)


# **************************************************************************************
# **************************************************************************************
class LDrawCamera:
    """Data about a camera"""

    def __init__(self):
        self.vert_fov_degrees = 30.0
        self.near             = 25.0
        self.far              = 50000.0
        self.position         = mathutils.Vector((0.0, 0.0, 0.0))
        self.target_position  = mathutils.Vector((1.0, 0.0, 0.0))
        self.up_vector        = mathutils.Vector((0.0, 1.0, 0.0))
        self.name             = "Camera"
        self.orthographic     = False
        self.hidden           = False

    def createCameraNode(self):
        camData = bpy.data.cameras.new(self.name)
        camera = bpy.data.objects.new(self.name, camData)

        # Add to scene
        camera.location = self.position
        camera.data.sensor_fit = 'VERTICAL'
        camera.data.angle = self.vert_fov_degrees * 3.1415926 / 180.0
        camera.data.clip_end = self.far
        camera.data.clip_start = self.near
        camera.hide = self.hidden
        self.hidden = False
        if self.orthographic:
            dist_target_to_camera = (self.position - self.target_position).length
            camera.data.ortho_scale = dist_target_to_camera / 1.92
            camera.data.type = 'ORTHO'
            self.orthographic = False
        else:
            camera.data.type = 'PERSP'

        linkToScene(camera)
        LDrawNode.look_at(camera, self.target_position, self.up_vector)
        return camera


# **************************************************************************************
# **************************************************************************************
class LDrawFile:
    """Stores the contents of a single LDraw file.
    Specifically this represents an LDR, L3B, DAT or one '0 FILE' section of an MPD.
    Splits up an MPD file into '0 FILE' sections and caches them."""

    def __loadLegoFile(self, filepath, isFullFilepath, parentFilepath):
        # Resolve full filepath if necessary
        if isFullFilepath is False:
            if parentFilepath == "":
                parentDir = os.path.dirname(filepath)
            else:
                parentDir = os.path.dirname(parentFilepath)
            result = FileSystem.locate(filepath, parentDir)
            if result is None:
                printWarningOnce("Missing file {0}".format(filepath))
                return False
            filepath = result
        self.fullFilepath = filepath

        # Load text into local lines variable
        lines = FileSystem.readTextFile(filepath)
        if lines is None:
            printWarningOnce("Could not read file {0}".format(filepath))
            lines = []

        # MPD files have separate sections between '0 FILE' and '0 NOFILE' lines.
        # Split into sections between "0 FILE" and "0 NOFILE" lines
        sections = []

        startLine = 0
        endLine = 0
        lineCount = 0
        sectionFilename = filepath
        foundEnd = False

        for line in lines:
            parameters = line.strip().split()
            if len(parameters) > 2:
                if parameters[0] == "0" and parameters[1] == "FILE":
                    if foundEnd == False:
                        endLine = lineCount
                        if endLine > startLine:
                            sections.append((sectionFilename, lines[startLine:endLine]))

                    startLine = lineCount
                    foundEnd = False
                    sectionFilename = " ".join(parameters[2:])

                if parameters[0] == "0" and parameters[1] == "NOFILE":
                    endLine = lineCount
                    foundEnd = True
                    sections.append((sectionFilename, lines[startLine:endLine]))
            lineCount += 1

        if foundEnd == False:
            endLine = lineCount
            if endLine > startLine:
                sections.append((sectionFilename, lines[startLine:endLine]))

        if len(sections) == 0:
            return False

        # First section is the main one
        self.filename = sections[0][0]
        self.lines = sections[0][1]

        # Remaining sections are loaded into the cached files
        for (sectionFilename, lines) in sections[1:]:
            # Load section
            file = LDrawFile(sectionFilename, False, filepath, lines, False)
            assert file is not None

            # Cache section
            CachedFiles.addToCache(sectionFilename, file)

        return True

    def __isStud(filename):
        """Is this file a stud?"""

        if LDrawFile.__isStudLogo(filename):
            return True

        # Extract just the filename, in lower case
        filename = filename.replace("\\", os.path.sep)
        name = os.path.basename(filename).lower()

        return name in (
            "stud2.dat",
            "stud6.dat",
            "stud6a.dat",
            "stud7.dat",
            "stud10.dat",
            "stud13.dat",
            "stud15.dat",
            "stud20.dat",
            "studa.dat",
            "stud-logo3.dat",   "stud-logo4.dat",   "stud-logo5.dat",
            "stud2-logo3.dat",  "stud2-logo4.dat",  "stud2-logo5.dat",
            "stud6-logo3.dat",  "stud6-logo4.dat",  "stud6-logo5.dat",
            "stud6a-logo3.dat", "stud6a-logo4.dat", "stud6a-logo5.dat",
            "stud7-logo3.dat",  "stud7-logo4.dat",  "stud7-logo5.dat",
            "stud10-logo3.dat", "stud10-logo4.dat", "stud10-logo5.dat",
            "stud13-logo3.dat", "stud13-logo4.dat", "stud13-logo5.dat",
            "stud15-logo3.dat", "stud15-logo4.dat", "stud15-logo5.dat",
            "stud20-logo3.dat", "stud20-logo4.dat", "stud20-logo5.dat",
            "studa-logo3.dat",  "studa-logo4.dat",  "studa-logo5.dat",
             )

    def __isStudLogo(filename):
        """Is this file a stud logo?"""

        # Extract just the filename, in lower case
        filename = filename.replace("\\", os.path.sep)
        name = os.path.basename(filename).lower()

        return name in ("logo3.dat", "logo4.dat", "logo5.dat")

    def __init__(self, filename, isFullFilepath, parentFilepath, lines = None, isSubPart=False):
        """Loads an LDraw file (LDR, L3B, DAT or MPD)"""

        global globalCamerasToAdd

        self.filename         = filename
        self.lines            = lines
        self.isPart           = False
        self.isSubPart        = isSubPart
        self.isModel          = False
        self.isStud           = LDrawFile.__isStud(filename)
        self.isStudLogo       = LDrawFile.__isStudLogo(filename)
        self.isLSynthPart     = False
        self.isDoubleSided    = False
        self.geometry         = LDrawGeometry()
        self.childNodes       = []
        self.bfcCertified     = None

        isGrainySlopeAllowed = not self.isStud

        if self.lines is None:
            # Load the file into self.lines
            if not self.__loadLegoFile(self.filename, isFullFilepath, parentFilepath):
                return
        else:
            # We are loading a section of our parent document, so full filepath is that of the parent
            self.fullFilepath = parentFilepath

        # BFC = Back face culling. The rules are arcane and complex, but at least
        #       it's kind of documented: http://www.ldraw.org/article/415.html
        bfcLocalCull          = True
        bfcWindingCCW         = True
        bfcInvertNext         = False
        processingLSynthParts = False
        camera = LDrawCamera()

        currentGroupNames = []

        #debugPrint("Processing file {0}, isSubPart = {1}, found {2} lines".format(self.filename, self.isSubPart, len(self.lines)))

        for line in self.lines:
            parameters = line.strip().split()

            # Skip empty lines
            if len(parameters) == 0:
                continue

            # Pad with empty values to simplify parsing code
            while len(parameters) < 9:
                parameters.append("")

            # Parse LDraw comments (some of which have special significance)
            if parameters[0] == "0":
                if parameters[1] == "!LDRAW_ORG":
                    partType = parameters[2].lower()
                    if 'part' in partType:
                        self.isPart = True
                    if 'subpart' in partType:
                        self.isSubPart = True
                    if 'primitive' in partType:
                        self.isSubPart = True
                    #if 'shortcut' in partType:
                    #    self.isPart = True

                if parameters[1] == "BFC":
                    # If unsure about being certified yet...
                    if self.bfcCertified is None:
                        if parameters[2] == "NOCERTIFY":
                            self.bfcCertified = False
                        else:
                            self.bfcCertified = True
                    if "CW" in parameters:
                        bfcWindingCCW = False
                    if "CCW" in parameters:
                        bfcWindingCCW = True
                    if "CLIP" in parameters:
                        bfcLocalCull = True
                    if "NOCLIP" in parameters:
                        bfcLocalCull = False
                    if "INVERTNEXT" in parameters:
                        bfcInvertNext = True
                if parameters[1] == "SYNTH":
                    if parameters[2] == "SYNTHESIZED":
                        if parameters[3] == "BEGIN":
                            processingLSynthParts = True
                        if parameters[3] == "END":
                            processingLSynthParts = False
                if parameters[1] == "!LDCAD":
                    if parameters[2] == "GENERATED":
                        processingLSynthParts = True
                if parameters[1] == "!LEOCAD":
                    if parameters[2] == "GROUP":
                        if parameters[3] == "BEGIN":
                            currentGroupNames.append(" ".join(parameters[4:]))
                        elif parameters[3] == "END":
                            currentGroupNames.pop(-1)
                    if parameters[2] == "CAMERA":
                        if Options.importCameras:
                            parameters = parameters[3:]
                            while( len(parameters) > 0):
                                if parameters[0] == "FOV":
                                    camera.vert_fov_degrees = float(parameters[1])
                                    parameters = parameters[2:]
                                elif parameters[0] == "ZNEAR":
                                    camera.near = Options.scale * float(parameters[1])
                                    parameters = parameters[2:]
                                elif parameters[0] == "ZFAR":
                                    camera.far = Options.scale * float(parameters[1])
                                    parameters = parameters[2:]
                                elif parameters[0] == "POSITION":
                                    camera.position = matvecmul(Math.scaleMatrix, mathutils.Vector((float(parameters[1]), float(parameters[2]), float(parameters[3]))))
                                    parameters = parameters[4:]
                                elif parameters[0] == "TARGET_POSITION":
                                    camera.target_position = matvecmul(Math.scaleMatrix, mathutils.Vector((float(parameters[1]), float(parameters[2]), float(parameters[3]))))
                                    parameters = parameters[4:]
                                elif parameters[0] == "UP_VECTOR":
                                    camera.up_vector = mathutils.Vector((float(parameters[1]), float(parameters[2]), float(parameters[3])))
                                    parameters = parameters[4:]
                                elif parameters[0] == "ORTHOGRAPHIC":
                                    camera.orthographic = True
                                    parameters = parameters[1:]
                                elif parameters[0] == "HIDDEN":
                                    camera.hidden = True
                                    parameters = parameters[1:]
                                elif parameters[0] == "NAME":
                                    camera.name = line.split(" NAME ",1)[1].strip()

                                    globalCamerasToAdd.append(camera)
                                    camera = LDrawCamera()

                                    # By definition this is the last of the parameters
                                    parameters = []
                                else:
                                    parameters = parameters[1:]


            else:
                if self.bfcCertified is None:
                    self.bfcCertified = False

                self.isModel = (not self.isPart) and (not self.isSubPart)

                # Parse a File reference
                if parameters[0] == "1":
                    (x, y, z, a, b, c, d, e, f, g, h, i) = map(float, parameters[2:14])
                    (x, y, z) = matvecmul(Math.scaleMatrix, mathutils.Vector((x, y, z)))
                    localMatrix = mathutils.Matrix( ((a, b, c, x), (d, e, f, y), (g, h, i, z), (0, 0, 0, 1)) )

                    new_filename = " ".join(parameters[14:])
                    new_colourName = parameters[1]

                    det = localMatrix.determinant()
                    if det < 0:
                        bfcInvertNext = not bfcInvertNext
                    canCullChildNode = (self.bfcCertified or self.isModel) and bfcLocalCull and (det != 0)

                    newNode = LDrawNode(new_filename, False, self.fullFilepath, new_colourName, localMatrix, canCullChildNode, bfcInvertNext, processingLSynthParts, not self.isModel, False, currentGroupNames)
                    self.childNodes.append(newNode)

                # Parse an edge
                elif parameters[0] == "2":
                    self.geometry.parseEdge(parameters)

                # Parse a Face (either a triangle or a quadrilateral)
                elif parameters[0] == "3" or parameters[0] == "4":
                    if self.bfcCertified is None:
                        self.bfcCertified = False
                    if not self.bfcCertified or not bfcLocalCull:
                        printWarningOnce("Found double-sided polygons in file {0}".format(self.filename))
                        self.isDoubleSided = True

                    assert len(self.geometry.faces) == len(self.geometry.faceInfo)
                    self.geometry.parseFace(parameters, self.bfcCertified and bfcLocalCull, bfcWindingCCW, isGrainySlopeAllowed)
                    assert len(self.geometry.faces) == len(self.geometry.faceInfo)

                bfcInvertNext = False

        #debugPrint("File {0} is part = {1}, is subPart = {2}, isModel = {3}".format(filename, self.isPart, isSubPart, self.isModel))


# **************************************************************************************
# **************************************************************************************
class BlenderMaterials:
    """Creates and stores a cache of materials for Blender"""

    __material_list = {}
    __hasPrincipledShader = "ShaderNodeBsdfPrincipled" in [node.nodetype for node in getattr(bpy.types, "NODE_MT_category_SH_NEW_SHADER").category.items(None)]

    def __getGroupName(name):
        if Options.instructionsLook:
            return name + " Instructions"
        return name

    def __setBlenderRenderProperties(material, nodes, links, col):
        """Set Blender Internal Material Values."""

        if isBlender28OrLater:
            return

        material.diffuse_color = col["colour"]

        alpha = col["alpha"]
        if alpha < 1.0:
            material.use_transparency = not Options.instructionsLook
            material.alpha = alpha

        material.emit = col["luminance"] / 100

        if col["material"] == "CHROME":
            material.specular_intensity = 1.4
            material.roughness = 0.01
            material.raytrace_mirror.use = True
            material.raytrace_mirror.reflect_factor = 0.3

        elif col["material"] == "PEARLESCENT":
            material.specular_intensity = 0.1
            material.roughness = 0.32
            material.raytrace_mirror.use = True
            material.raytrace_mirror.reflect_factor = 0.07

        elif col["material"] == "RUBBER":
            material.specular_intensity = 0.19

        elif col["material"] == "METAL":
            material.specular_intensity = 1.473
            material.specular_hardness = 292
            material.diffuse_fresnel = 0.93
            material.darkness = 0.771
            material.roughness = 0.01
            material.raytrace_mirror.use = True
            material.raytrace_mirror.reflect_factor = 0.9

        #elif col["material"] == "GLITTER":
        #    slot = material.texture_slots.add()
        #    tex = bpy.data.textures.new("GlitterTex", type = "STUCCI")
        #    tex.use_color_ramp = True
        #
        #    slot.texture = tex

        else:
            material.specular_intensity = 0.2

        # Create input and output nodes, and link them together
        input = nodes.new('ShaderNodeMaterial')
        input.location = 0, -250
        input.material = material
        output = nodes.new('ShaderNodeOutput')
        output.location = 400, -250

        links.new(input.outputs[0], output.inputs[0])

        if Options.instructionsLook and alpha < 1.0:
            mult = BlenderMaterials.__nodeMath(nodes, 'MULTIPLY', 200, -410);
            links.new(input.outputs[1], mult.inputs[0])
            links.new(mult.outputs[0], output.inputs[1])
        else:
            links.new(input.outputs[1], output.inputs[1])


    def __createNodeBasedMaterial(blenderName, col, isSlopeMaterial=False):
        """Set Cycles Material Values."""

        # Reuse current material if it exists, otherwise create a new material
        if bpy.data.materials.get(blenderName) is None:
            material = bpy.data.materials.new(blenderName)
        else:
            material = bpy.data.materials[blenderName]

        # Use nodes
        material.use_nodes = True

        if col is not None:
            if len(col["colour"]) == 3:
                colour = col["colour"] + (1.0,)
            material.diffuse_color = getDiffuseColor(col["colour"][0:3])

        if Options.instructionsLook:
            if not isBlender28OrLater:
                material.use_shadeless = True
                material.diffuse_intensity = 1.0
                material.translucency = 0
            else:
                material.blend_method = 'BLEND'
                material.show_transparent_back = False

            if col is not None:
                # Dark colours have white lines
                if LegoColours.isDark(colour):
                    material.line_color = (1.0, 1.0, 1.0, 1.0)

        nodes = material.node_tree.nodes
        links = material.node_tree.links

        # Remove any existing nodes
        for n in nodes:
            nodes.remove(n)

        if col is not None:
            BlenderMaterials.__setBlenderRenderProperties(material, nodes, links, col)

            isTransparent = col["alpha"] < 1.0

            if Options.instructionsLook:
                BlenderMaterials.__createCyclesBasic(nodes, links, colour, col["alpha"], "")
            elif col["name"] == "Milky_White":
                BlenderMaterials.__createCyclesMilkyWhite(nodes, links, colour)
            elif col["luminance"] > 0:
                BlenderMaterials.__createCyclesEmission(nodes, links, colour, col["alpha"], col["luminance"])
            elif col["material"] == "CHROME":
                BlenderMaterials.__createCyclesChrome(nodes, links, colour)
            elif col["material"] == "PEARLESCENT":
                BlenderMaterials.__createCyclesPearlescent(nodes, links, colour)
            elif col["material"] == "METAL":
                BlenderMaterials.__createCyclesMetal(nodes, links, colour)
            elif col["material"] == "GLITTER":
                BlenderMaterials.__createCyclesGlitter(nodes, links, colour, col["secondary_colour"])
            elif col["material"] == "SPECKLE":
                BlenderMaterials.__createCyclesSpeckle(nodes, links, colour, col["secondary_colour"])
            elif col["material"] == "RUBBER":
                BlenderMaterials.__createCyclesRubber(nodes, links, colour, col["alpha"])
            else:
                BlenderMaterials.__createCyclesBasic(nodes, links, colour, col["alpha"], col["name"])

            if isSlopeMaterial and not Options.instructionsLook:
                BlenderMaterials.__createCyclesSlopeTexture(nodes, links, 0.6)
            elif Options.curvedWalls and not Options.instructionsLook:
                BlenderMaterials.__createCyclesConcaveWalls(nodes, links, 0.2)

            material["Lego.isTransparent"] = isTransparent
            return material

        BlenderMaterials.__createCyclesBasic(nodes, links, (1.0, 1.0, 0.0, 1.0), 1.0, "")
        material["Lego.isTransparent"] = False
        return material

    def __nodeConcaveWalls(nodes, strength, x, y):
        node = nodes.new('ShaderNodeGroup')
        node.node_tree = bpy.data.node_groups[BlenderMaterials.__getGroupName('Concave Walls')]
        node.location = x, y
        node.inputs['Strength'].default_value = strength
        return node

    def __nodeSlopeTexture(nodes, strength, x, y):
        node = nodes.new('ShaderNodeGroup')
        node.node_tree = bpy.data.node_groups[BlenderMaterials.__getGroupName('Slope Texture')]
        node.location = x, y
        node.inputs['Strength'].default_value = strength
        return node

    def __nodeLegoStandard(nodes, colour, x, y):
        node = nodes.new('ShaderNodeGroup')
        node.node_tree = bpy.data.node_groups[BlenderMaterials.__getGroupName('Lego Standard')]
        node.location = x, y
        node.inputs['Color'].default_value = colour
        return node

    def __nodeLegoTransparentFluorescent(nodes, colour, x, y):
        node = nodes.new('ShaderNodeGroup')
        node.node_tree = bpy.data.node_groups[BlenderMaterials.__getGroupName('Lego Transparent Fluorescent')]
        node.location = x, y
        node.inputs['Color'].default_value = colour
        return node

    def __nodeLegoTransparent(nodes, colour, x, y):
        node = nodes.new('ShaderNodeGroup')
        node.node_tree = bpy.data.node_groups[BlenderMaterials.__getGroupName('Lego Transparent')]
        node.location = x, y
        node.inputs['Color'].default_value = colour
        return node

    def __nodeLegoRubberSolid(nodes, colour, x, y):
        node = nodes.new('ShaderNodeGroup')
        node.node_tree = bpy.data.node_groups[BlenderMaterials.__getGroupName('Lego Rubber Solid')]
        node.location = x, y
        node.inputs['Color'].default_value = colour
        return node

    def __nodeLegoRubberTranslucent(nodes, colour, x, y):
        node = nodes.new('ShaderNodeGroup')
        node.node_tree = bpy.data.node_groups[BlenderMaterials.__getGroupName('Lego Rubber Translucent')]
        node.location = x, y
        node.inputs['Color'].default_value = colour
        return node

    def __nodeLegoEmission(nodes, colour, luminance, x, y):
        node = nodes.new('ShaderNodeGroup')
        node.node_tree = bpy.data.node_groups[BlenderMaterials.__getGroupName('Lego Emission')]
        node.location = x, y
        node.inputs['Color'].default_value = colour
        node.inputs['Luminance'].default_value = luminance
        return node

    def __nodeLegoChrome(nodes, colour, x, y):
        node = nodes.new('ShaderNodeGroup')
        node.node_tree = bpy.data.node_groups[BlenderMaterials.__getGroupName('Lego Chrome')]
        node.location = x, y
        node.inputs['Color'].default_value = colour
        return node

    def __nodeLegoPearlescent(nodes, colour, x, y):
        node = nodes.new('ShaderNodeGroup')
        node.node_tree = bpy.data.node_groups[BlenderMaterials.__getGroupName('Lego Pearlescent')]
        node.location = x, y
        node.inputs['Color'].default_value = colour
        return node

    def __nodeLegoMetal(nodes, colour, x, y):
        node = nodes.new('ShaderNodeGroup')
        node.node_tree = bpy.data.node_groups[BlenderMaterials.__getGroupName('Lego Metal')]
        node.location = x, y
        node.inputs['Color'].default_value = colour
        return node

    def __nodeLegoGlitter(nodes, colour, glitterColour, x, y):
        node = nodes.new('ShaderNodeGroup')
        node.node_tree = bpy.data.node_groups[BlenderMaterials.__getGroupName('Lego Glitter')]
        node.location = x, y
        node.inputs['Color'].default_value = colour
        node.inputs['Glitter Color'].default_value = glitterColour
        return node

    def __nodeLegoSpeckle(nodes, colour, speckleColour, x, y):
        node = nodes.new('ShaderNodeGroup')
        node.node_tree = bpy.data.node_groups[BlenderMaterials.__getGroupName('Lego Speckle')]
        node.location = x, y
        node.inputs['Color'].default_value = colour
        node.inputs['Speckle Color'].default_value = speckleColour
        return node

    def __nodeLegoMilkyWhite(nodes, colour, x, y):
        node = nodes.new('ShaderNodeGroup')
        node.node_tree = bpy.data.node_groups[BlenderMaterials.__getGroupName('Lego Milky White')]
        node.location = x, y
        node.inputs['Color'].default_value = colour
        return node

    def __nodeMix(nodes, factor, x, y):
        node = nodes.new('ShaderNodeMixShader')
        node.location = x, y
        node.inputs['Fac'].default_value = factor
        return node

    def __nodeOutput(nodes, x, y):
        node = nodes.new('ShaderNodeOutputMaterial')
        node.location = x, y
        return node

    def __nodeDielectric(nodes, roughness, reflection, transparency, ior, x, y):
        node = nodes.new('ShaderNodeGroup')
        node.node_tree = bpy.data.node_groups['PBR-Dielectric']
        node.location = x, y
        node.inputs['Roughness'].default_value = roughness
        node.inputs['Reflection'].default_value = reflection
        node.inputs['Transparency'].default_value = transparency
        node.inputs['IOR'].default_value = ior
        return node

    def __nodePrincipled(nodes, subsurface, sub_rad, metallic, roughness, clearcoat, clearcoat_roughness, ior, transmission, x, y):
        node = nodes.new('ShaderNodeBsdfPrincipled')
        node.location = x, y
        node.inputs['Subsurface'].default_value = subsurface
        node.inputs['Subsurface Radius'].default_value = mathutils.Vector( (sub_rad, sub_rad, sub_rad) )
        node.inputs['Metallic'].default_value = metallic
        node.inputs['Roughness'].default_value = roughness
        node.inputs['Clearcoat'].default_value = clearcoat
        node.inputs['Clearcoat Roughness'].default_value = clearcoat_roughness
        node.inputs['IOR'].default_value = ior
        node.inputs['Transmission'].default_value = transmission
        return node

    def __nodeHSV(nodes, h, s, v, x, y):
        node = nodes.new('ShaderNodeHueSaturation')
        node.location = x, y
        node.inputs[0].default_value = h
        node.inputs[1].default_value = s
        node.inputs[2].default_value = v
        return node

    def __nodeSeparateHSV(nodes, x, y):
        node = nodes.new('ShaderNodeSeparateHSV')
        node.location = x, y
        return node

    def __nodeCombineHSV(nodes, x, y):
        node = nodes.new('ShaderNodeCombineHSV')
        node.location = x, y
        return node

    def __nodeTexCoord(nodes, x, y):
        node = nodes.new('ShaderNodeTexCoord')
        node.location = x, y
        return node

    def __nodeTexWave(nodes, wave_type, wave_profile, scale, distortion, detail, detailScale, x, y):
        node = nodes.new('ShaderNodeTexWave')
        node.wave_type = wave_type
        node.wave_profile = wave_profile
        node.inputs[1].default_value = scale
        node.inputs[2].default_value = distortion
        node.inputs[3].default_value = detail
        node.inputs[4].default_value = detailScale
        node.location = x, y
        return node

    def __nodeDiffuse(nodes, roughness, x, y):
        node = nodes.new('ShaderNodeBsdfDiffuse')
        node.location = x, y
        node.inputs['Color'].default_value = (1,1,1,1)
        node.inputs['Roughness'].default_value = roughness
        return node

    def __nodeGlass(nodes, roughness, ior, distribution, x, y):
        node = nodes.new('ShaderNodeBsdfGlass')
        node.location = x, y
        node.distribution = distribution
        node.inputs['Color'].default_value = (1,1,1,1)
        node.inputs['Roughness'].default_value = roughness
        node.inputs['IOR'].default_value = ior
        return node

    def __nodeFresnel(nodes, ior, x, y):
        node = nodes.new('ShaderNodeFresnel')
        node.location = x, y
        node.inputs['IOR'].default_value = ior
        return node

    def __nodeGlossy(nodes, colour, roughness, distribution, x, y):
        node = nodes.new('ShaderNodeBsdfGlossy')
        node.location = x, y
        node.distribution = distribution
        node.inputs['Color'].default_value = colour
        node.inputs['Roughness'].default_value = roughness
        return node

    def __nodeTranslucent(nodes, x, y):
        node = nodes.new('ShaderNodeBsdfTranslucent')
        node.location = x, y
        return node

    def __nodeTransparent(nodes, x, y):
        node = nodes.new('ShaderNodeBsdfTransparent')
        node.location = x, y
        return node

    def __nodeAddShader(nodes, x, y):
        node = nodes.new('ShaderNodeAddShader')
        node.location = x, y
        return node

    def __nodeVolume(nodes, density, x, y):
        node = nodes.new('ShaderNodeVolumeAbsorption')
        node.inputs['Density'].default_value = density
        node.location = x, y
        return node

    def __nodeLightPath(nodes, x, y):
        node = nodes.new('ShaderNodeLightPath')
        node.location = x, y
        return node

    def __nodeMath(nodes, operation, x, y):
        node = nodes.new('ShaderNodeMath')
        node.operation = operation
        node.location = x, y
        return node

    def __nodeVectorMath(nodes, operation, x, y):
        node = nodes.new('ShaderNodeVectorMath')
        node.operation = operation
        node.location = x, y
        return node

    def __nodeEmission(nodes, x, y):
        node = nodes.new('ShaderNodeEmission')
        node.location = x, y
        return node

    def __nodeVoronoi(nodes, scale, x, y):
        node = nodes.new('ShaderNodeTexVoronoi')
        node.location = x, y
        node.inputs['Scale'].default_value = scale
        return node

    def __nodeGamma(nodes, gamma, x, y):
        node = nodes.new('ShaderNodeGamma')
        node.location = x, y
        node.inputs['Gamma'].default_value = gamma
        return node

    def __nodeColorRamp(nodes, pos1, colour1, pos2, colour2, x, y):
        node = nodes.new('ShaderNodeValToRGB')
        node.location = x, y
        node.color_ramp.elements[0].position = pos1
        node.color_ramp.elements[0].color = colour1
        node.color_ramp.elements[1].position = pos2
        node.color_ramp.elements[1].color = colour2
        return node

    def __nodeNoiseTexture(nodes, scale, detail, distortion, x, y):
        node = nodes.new('ShaderNodeTexNoise')
        node.location = x, y
        node.inputs['Scale'].default_value = scale
        node.inputs['Detail'].default_value = detail
        node.inputs['Distortion'].default_value = distortion
        return node

    def __nodeBumpShader(nodes, strength, distance, x, y):
        node = nodes.new('ShaderNodeBump')
        node.location = x, y
        node.inputs[0].default_value = strength
        node.inputs[1].default_value = distance
        return node

    def __nodeRefraction(nodes, roughness, ior, x, y):
        node = nodes.new('ShaderNodeBsdfRefraction')
        node.inputs['Roughness'].default_value = roughness
        node.inputs['IOR'].default_value = ior
        node.location = x, y
        return node

    def __getGroup(nodes):
        out = None
        for x in nodes:
            if x.type == 'GROUP':
                return x
        return None

    def __createCyclesConcaveWalls(nodes, links, strength):
        """Concave wall normals for Cycles render engine"""
        node = BlenderMaterials.__nodeConcaveWalls(nodes, strength, -200, 5)
        out = BlenderMaterials.__getGroup(nodes)
        if out is not None:
            links.new(node.outputs['Normal'], out.inputs['Normal'])

    def __createCyclesSlopeTexture(nodes, links, strength):
        """Slope face normals for Cycles render engine"""
        node = BlenderMaterials.__nodeSlopeTexture(nodes, strength, -200, 5)
        out = BlenderMaterials.__getGroup(nodes)
        if out is not None:
            links.new(node.outputs['Normal'], out.inputs['Normal'])

    def __createCyclesBasic(nodes, links, diffColour, alpha, colName):
        """Basic Material for Cycles render engine."""

        if alpha < 1:
            if LegoColours.isFluorescentTransparent(colName):
                node = BlenderMaterials.__nodeLegoTransparentFluorescent(nodes, diffColour, 0, 5)
            else:
                node = BlenderMaterials.__nodeLegoTransparent(nodes, diffColour, 0, 5)
        else:
            node = BlenderMaterials.__nodeLegoStandard(nodes, diffColour, 0, 5)

        out = BlenderMaterials.__nodeOutput(nodes, 200, 0)
        links.new(node.outputs['Shader'], out.inputs[0])

    def __createCyclesEmission(nodes, links, diffColour, alpha, luminance):
        """Emission material for Cycles render engine."""

        node = BlenderMaterials.__nodeLegoEmission(nodes, diffColour, luminance/100.0, 0, 5)
        out = BlenderMaterials.__nodeOutput(nodes, 200, 0)
        links.new(node.outputs['Shader'], out.inputs[0])

    def __createCyclesChrome(nodes, links, diffColour):
        """Chrome material for Cycles render engine."""

        node = BlenderMaterials.__nodeLegoChrome(nodes, diffColour, 0, 5)
        out = BlenderMaterials.__nodeOutput(nodes, 200, 0)
        links.new(node.outputs['Shader'], out.inputs[0])

    def __createCyclesPearlescent(nodes, links, diffColour):
        """Pearlescent material for Cycles render engine."""

        node = BlenderMaterials.__nodeLegoPearlescent(nodes, diffColour, 0, 5)
        out = BlenderMaterials.__nodeOutput(nodes, 200, 0)
        links.new(node.outputs['Shader'], out.inputs[0])

    def __createCyclesMetal(nodes, links, diffColour):
        """Metal material for Cycles render engine."""

        node = BlenderMaterials.__nodeLegoMetal(nodes, diffColour, 0, 5)
        out = BlenderMaterials.__nodeOutput(nodes, 200, 0)
        links.new(node.outputs['Shader'], out.inputs[0])

    def __createCyclesGlitter(nodes, links, diffColour, glitterColour):
        """Glitter material for Cycles render engine."""

        glitterColour = LegoColours.lightenRGBA(glitterColour, 0.5)
        node = BlenderMaterials.__nodeLegoGlitter(nodes, diffColour, glitterColour, 0, 5)
        out = BlenderMaterials.__nodeOutput(nodes, 200, 0)
        links.new(node.outputs['Shader'], out.inputs[0])

    def __createCyclesSpeckle(nodes, links, diffColour, speckleColour):
        """Speckle material for Cycles render engine."""

        speckleColour = LegoColours.lightenRGBA(speckleColour, 0.5)
        node = BlenderMaterials.__nodeLegoSpeckle(nodes, diffColour, speckleColour, 0, 5)
        out = BlenderMaterials.__nodeOutput(nodes, 200, 0)
        links.new(node.outputs['Shader'], out.inputs[0])

    def __createCyclesRubber(nodes, links, diffColour, alpha):
        """Rubber material colours for Cycles render engine."""

        out    = BlenderMaterials.__nodeOutput(nodes, 200, 0)

        if alpha < 1.0:
            rubber = BlenderMaterials.__nodeLegoRubberTranslucent(nodes, diffColour, 0, 5)
        else:
            rubber = BlenderMaterials.__nodeLegoRubberSolid(nodes, diffColour, 0, 5)

        links.new(rubber.outputs[0], out.inputs[0])

    def __createCyclesMilkyWhite(nodes, links, diffColour):
        """Milky White material for Cycles render engine."""

        node = BlenderMaterials.__nodeLegoMilkyWhite(nodes, diffColour, 0, 5)
        out = BlenderMaterials.__nodeOutput(nodes, 200, 0)
        links.new(node.outputs['Shader'], out.inputs[0])

    def __is_int(s):
        try:
            int(s)
            return True
        except ValueError:
            return False

    def __getColourData(colourName):
        """Get the colour data associated with the colour name"""

        # Try the LDraw defined colours
        if BlenderMaterials.__is_int(colourName):
            colourInt = int(colourName)
            if colourInt in LegoColours.colours:
                return LegoColours.colours[colourInt]

        # Handle direct colours
        # Direct colours are documented here: http://www.hassings.dk/l3/l3p.html
        linearRGBA = LegoColours.hexStringToLinearRGBA(colourName)
        if linearRGBA is None:
            printWarningOnce("WARNING: Could not decode {0} to a colour".format(colourName))
            return None
        return {
            "name":         colourName,
            "colour":       linearRGBA[0:3],
            "alpha":        linearRGBA[3],
            "luminance":    0.0,
            "material":     "BASIC"
        }

    # **********************************************************************************
    def getMaterial(colourName, isSlopeMaterial):
        pureColourName = colourName
        if isSlopeMaterial:
            colourName = colourName + "_s"

        # If it's already in the cache, use that
        if (colourName in BlenderMaterials.__material_list):
            result = BlenderMaterials.__material_list[colourName]
            return result

        # Create a name for the material based on the colour
        if Options.instructionsLook:
            blenderName = "MatInst_{0}".format(colourName)
        elif Options.curvedWalls and not isSlopeMaterial:
            blenderName = "Material_{0}_c".format(colourName)
        else:
            blenderName = "Material_{0}".format(colourName)

        # If the name already exists in Blender, use that
        if Options.overwriteExistingMaterials is False:
            if blenderName in bpy.data.materials:
                return bpy.data.materials[blenderName]

        # Create new material
        col = BlenderMaterials.__getColourData(pureColourName)
        material = BlenderMaterials.__createNodeBasedMaterial(blenderName, col, isSlopeMaterial)

        if material is None:
            printWarningOnce("Could not create material for blenderName {0}".format(blenderName))

        # Add material to cache
        BlenderMaterials.__material_list[colourName] = material
        return material

    # **********************************************************************************
    def clearCache():
        BlenderMaterials.__material_list = {}

    # **********************************************************************************
    def __createGroup(name, x1, y1, x2, y2, createShaderOutput):
        group = bpy.data.node_groups.new(name, 'ShaderNodeTree')

        # create input node
        node_input = group.nodes.new('NodeGroupInput')
        node_input.location = (x1,y1)

        # create output node
        node_output = group.nodes.new('NodeGroupOutput')
        node_output.location = (x2,y2)
        if createShaderOutput:
            group.outputs.new('NodeSocketShader','Shader')
        return (group, node_input, node_output)

    # **********************************************************************************
    def __createBlenderDistanceToCenterNodeGroup():
        if bpy.data.node_groups.get('Distance-To-Center') is None:
            debugPrint("createBlenderDistanceToCenterNodeGroup #create")
            # create a group
            group, node_input, node_output = BlenderMaterials.__createGroup('Distance-To-Center', -930, 0, 240, 0, False)
            group.outputs.new('NodeSocketVectorDirection', 'Vector')

            # create nodes
            node_texture_coordinate = BlenderMaterials.__nodeTexCoord(group.nodes, -730, 0)

            node_vector_subtraction1 = BlenderMaterials.__nodeVectorMath(group.nodes, 'SUBTRACT', -535, 0)
            node_vector_subtraction1.inputs[1].default_value[0] = 0.5
            node_vector_subtraction1.inputs[1].default_value[1] = 0.5
            node_vector_subtraction1.inputs[1].default_value[2] = 0.5

            node_normalize = BlenderMaterials.__nodeVectorMath(group.nodes, 'NORMALIZE', -535, -245)
            node_dot_product = BlenderMaterials.__nodeVectorMath(group.nodes, 'DOT_PRODUCT', -340, -125)

            node_multiply = group.nodes.new('ShaderNodeMixRGB')
            node_multiply.blend_type = 'MULTIPLY'
            node_multiply.inputs['Fac'].default_value = 1.0
            node_multiply.location = -145, -125

            node_vector_subtraction2 = BlenderMaterials.__nodeVectorMath(group.nodes, 'SUBTRACT', 40, 0)

            # link nodes together
            group.links.new(node_texture_coordinate.outputs['Generated'], node_vector_subtraction1.inputs[0])
            group.links.new(node_texture_coordinate.outputs['Normal'], node_normalize.inputs[0])
            group.links.new(node_vector_subtraction1.outputs['Vector'], node_dot_product.inputs[0])
            group.links.new(node_normalize.outputs['Vector'], node_dot_product.inputs[1])
            group.links.new(node_dot_product.outputs['Value'], node_multiply.inputs['Color1'])
            group.links.new(node_normalize.outputs['Vector'], node_multiply.inputs['Color2'])
            group.links.new(node_vector_subtraction1.outputs['Vector'], node_vector_subtraction2.inputs[0])
            group.links.new(node_multiply.outputs['Color'], node_vector_subtraction2.inputs[1])
            group.links.new(node_vector_subtraction2.outputs['Vector'], node_output.inputs['Vector'])

    # **********************************************************************************
    def __createBlenderVectorElementPowerNodeGroup():
        if bpy.data.node_groups.get('Vector-Element-Power') is None:
            debugPrint("createBlenderVectorElementPowerNodeGroup #create")
            # create a group
            group, node_input, node_output = BlenderMaterials.__createGroup('Vector-Element-Power', -580, 0, 400, 0, False)
            group.inputs.new('NodeSocketFloat','Exponent')
            group.inputs.new('NodeSocketVectorDirection','Vector')
            group.outputs.new('NodeSocketVectorDirection','Vector')

            # create nodes
            node_separate_xyz = group.nodes.new('ShaderNodeSeparateXYZ')
            node_separate_xyz.location = -385, -140

            node_abs_x = BlenderMaterials.__nodeMath(group.nodes, 'ABSOLUTE', -180, 180)
            node_abs_y = BlenderMaterials.__nodeMath(group.nodes, 'ABSOLUTE', -180, 0)
            node_abs_z = BlenderMaterials.__nodeMath(group.nodes, 'ABSOLUTE', -180, -180)

            node_power_x = BlenderMaterials.__nodeMath(group.nodes, 'POWER', 20, 180)
            node_power_y = BlenderMaterials.__nodeMath(group.nodes, 'POWER', 20, 0)
            node_power_z = BlenderMaterials.__nodeMath(group.nodes, 'POWER', 20, -180)

            node_combine_xyz = group.nodes.new('ShaderNodeCombineXYZ')
            node_combine_xyz.location = 215, 0

            # link nodes together
            group.links.new(node_input.outputs['Vector'], node_separate_xyz.inputs[0])
            group.links.new(node_separate_xyz.outputs['X'], node_abs_x.inputs[0])
            group.links.new(node_separate_xyz.outputs['Y'], node_abs_y.inputs[0])
            group.links.new(node_separate_xyz.outputs['Z'], node_abs_z.inputs[0])
            group.links.new(node_abs_x.outputs['Value'], node_power_x.inputs[0])
            group.links.new(node_input.outputs['Exponent'], node_power_x.inputs[1])
            group.links.new(node_abs_y.outputs['Value'], node_power_y.inputs[0])
            group.links.new(node_input.outputs['Exponent'], node_power_y.inputs[1])
            group.links.new(node_abs_z.outputs['Value'], node_power_z.inputs[0])
            group.links.new(node_input.outputs['Exponent'], node_power_z.inputs[1])
            group.links.new(node_power_x.outputs['Value'], node_combine_xyz.inputs['X'])
            group.links.new(node_power_y.outputs['Value'], node_combine_xyz.inputs['Y'])
            group.links.new(node_power_z.outputs['Value'], node_combine_xyz.inputs['Z'])
            group.links.new(node_combine_xyz.outputs['Vector'], node_output.inputs[0])

    # **********************************************************************************
    def __createBlenderConvertToNormalsNodeGroup():
        if bpy.data.node_groups.get('Convert-To-Normals') is None:
            debugPrint("createBlenderConvertToNormalsNodeGroup #create")
            # create a group
            group, node_input, node_output = BlenderMaterials.__createGroup('Convert-To-Normals', -490, 0, 400, 0, False)
            group.inputs.new('NodeSocketFloat','Vector Length')
            group.inputs.new('NodeSocketFloat','Smoothing')
            group.inputs.new('NodeSocketFloat','Strength')
            group.inputs.new('NodeSocketVectorDirection','Normal')
            group.outputs.new('NodeSocketVectorDirection','Normal')

            # create nodes
            node_power = BlenderMaterials.__nodeMath(group.nodes, 'POWER', -290, 150)

            node_colorramp = group.nodes.new('ShaderNodeValToRGB')
            node_colorramp.color_ramp.color_mode = 'RGB'
            node_colorramp.color_ramp.interpolation = 'EASE'
            node_colorramp.color_ramp.elements[0].color = (1, 1, 1, 1)
            node_colorramp.color_ramp.elements[1].color = (0, 0, 0, 1)
            node_colorramp.color_ramp.elements[1].position = 0.45
            node_colorramp.location = -95, 150

            node_bump = group.nodes.new('ShaderNodeBump')
            node_bump.inputs['Distance'].default_value = 0.02
            node_bump.location = 200, 0

            # link nodes together
            group.links.new(node_input.outputs['Vector Length'], node_power.inputs[0])
            group.links.new(node_input.outputs['Smoothing'], node_power.inputs[1])
            group.links.new(node_power.outputs['Value'], node_colorramp.inputs[0])
            group.links.new(node_input.outputs['Strength'], node_bump.inputs['Strength'])
            group.links.new(node_colorramp.outputs['Color'], node_bump.inputs['Height'])
            group.links.new(node_input.outputs['Normal'], node_bump.inputs['Normal'])
            group.links.new(node_bump.outputs['Normal'], node_output.inputs[0])

    # **********************************************************************************
    def __createBlenderConcaveWallsNodeGroup():
        if bpy.data.node_groups.get('Concave Walls') is None:
            debugPrint("createBlenderConcaveWallsNodeGroup #create")
            # create a group
            group, node_input, node_output = BlenderMaterials.__createGroup('Concave Walls', -530, 0, 300, 0, False)
            group.inputs.new('NodeSocketFloat','Strength')
            group.inputs.new('NodeSocketVectorDirection','Normal')
            group.outputs.new('NodeSocketVectorDirection','Normal')

            # create nodes
            node_distance_to_center = group.nodes.new('ShaderNodeGroup')
            node_distance_to_center.node_tree = bpy.data.node_groups['Distance-To-Center']
            node_distance_to_center.location = (-340,105)

            node_vector_elements_power = group.nodes.new('ShaderNodeGroup')
            node_vector_elements_power.node_tree = bpy.data.node_groups['Vector-Element-Power']
            node_vector_elements_power.location = (-120,105)
            node_vector_elements_power.inputs['Exponent'].default_value = 4.0

            node_convert_to_normals = group.nodes.new('ShaderNodeGroup')
            node_convert_to_normals.node_tree = bpy.data.node_groups['Convert-To-Normals']
            node_convert_to_normals.location = (90,0)
            node_convert_to_normals.inputs['Strength'].default_value = 0.2
            node_convert_to_normals.inputs['Smoothing'].default_value = 0.3

            # link nodes together
            group.links.new(node_distance_to_center.outputs['Vector'], node_vector_elements_power.inputs['Vector'])
            group.links.new(node_vector_elements_power.outputs['Vector'], node_convert_to_normals.inputs['Vector Length'])
            group.links.new(node_input.outputs['Strength'], node_convert_to_normals.inputs['Strength'])
            group.links.new(node_input.outputs['Normal'], node_convert_to_normals.inputs['Normal'])
            group.links.new(node_convert_to_normals.outputs['Normal'], node_output.inputs['Normal'])

    # **********************************************************************************
    def __createBlenderSlopeTextureNodeGroup():
        if bpy.data.node_groups.get('Slope Texture') is None:
            debugPrint("createBlenderSlopeTextureNodeGroup #create")
            # create a group
            group, node_input, node_output = BlenderMaterials.__createGroup('Slope Texture', -530, 0, 300, 0, False)
            group.inputs.new('NodeSocketFloat', 'Strength')
            group.inputs.new('NodeSocketVectorDirection', 'Normal')
            group.outputs.new('NodeSocketVectorDirection', 'Normal')

            # create nodes
            node_texture_coordinate = BlenderMaterials.__nodeTexCoord(group.nodes, -300, 240)
            node_voronoi = BlenderMaterials.__nodeVoronoi(group.nodes, 3.0/Options.scale, -100, 155)
            node_bump = BlenderMaterials.__nodeBumpShader(group.nodes, 0.3, 0.08, 90, 50)
            node_bump.invert = True

            # link nodes together
            group.links.new(node_texture_coordinate.outputs['Object'], node_voronoi.inputs['Vector'])
            group.links.new(node_voronoi.outputs['Distance'], node_bump.inputs['Height'])
            group.links.new(node_input.outputs['Strength'], node_bump.inputs['Strength'])
            group.links.new(node_input.outputs['Normal'], node_bump.inputs['Normal'])
            group.links.new(node_bump.outputs['Normal'], node_output.inputs['Normal'])

    # **********************************************************************************
    def __createBlenderFresnelNodeGroup():
        if bpy.data.node_groups.get('PBR-Fresnel-Roughness') is None:
            debugPrint("createBlenderFresnelNodeGroup #create")
            # create a group
            group, node_input, node_output = BlenderMaterials.__createGroup('PBR-Fresnel-Roughness', -530, 0, 300, 0, False)
            group.inputs.new('NodeSocketFloatFactor','Roughness')
            group.inputs.new('NodeSocketFloat','IOR')
            group.inputs.new('NodeSocketVectorDirection','Normal')
            group.outputs.new('NodeSocketFloatFactor','Fresnel Factor')

            # create nodes
            node_fres = group.nodes.new('ShaderNodeFresnel')
            node_fres.location = (110,0)

            node_mix = group.nodes.new('ShaderNodeMixRGB')
            node_mix.location = (-80,-75)

            node_bump = group.nodes.new('ShaderNodeBump')
            node_bump.location = (-320,-172)
            # node_bump.hide = True

            node_geom = group.nodes.new('ShaderNodeNewGeometry')
            node_geom.location = (-320,-360)
            # node_geom.hide = True

            # link nodes together
            group.links.new(node_input.outputs['Roughness'],   node_mix.inputs['Fac'])       # Input Roughness -> Mix Fac
            group.links.new(node_input.outputs['IOR'],         node_fres.inputs['IOR'])      # Input IOR -> Fres IOR
            group.links.new(node_input.outputs['Normal'],      node_bump.inputs['Normal'])   # Input Normal -> Bump Normal
            group.links.new(node_bump.outputs['Normal'],       node_mix.inputs['Color1'])    # Bump Normal -> Mix Color1
            group.links.new(node_geom.outputs['Incoming'],     node_mix.inputs['Color2'])    # Geom Incoming -> Mix Colour2
            group.links.new(node_mix.outputs['Color'],         node_fres.inputs['Normal'])   # Mix Color -> Fres Normal
            group.links.new(node_fres.outputs['Fac'],          node_output.inputs['Fresnel Factor']) # Fres Fac -> Group Output Fresnel Factor

    # **********************************************************************************
    def __createBlenderReflectionNodeGroup():
        if bpy.data.node_groups.get('PBR-Reflection') is None:
            debugPrint("createBlenderReflectionNodeGroup #create")
            # create a group
            group, node_input, node_output = BlenderMaterials.__createGroup('PBR-Reflection', -530, 0, 300, 0, True)
            group.inputs.new('NodeSocketShader','Shader')
            group.inputs.new('NodeSocketFloatFactor','Roughness')
            group.inputs.new('NodeSocketFloatFactor','Reflection')
            group.inputs.new('NodeSocketFloat','IOR')
            group.inputs.new('NodeSocketVectorDirection','Normal')

            node_fresnel_roughness = group.nodes.new('ShaderNodeGroup')
            node_fresnel_roughness.node_tree = bpy.data.node_groups['PBR-Fresnel-Roughness']
            node_fresnel_roughness.location = (-290,145)

            node_mixrgb = group.nodes.new('ShaderNodeMixRGB')
            node_mixrgb.location = (-80,115)
            node_mixrgb.inputs['Color2'].default_value = (0.0, 0.0, 0.0, 1.0)

            node_mix_shader = group.nodes.new('ShaderNodeMixShader')
            node_mix_shader.location = (100,0)

            node_glossy = group.nodes.new('ShaderNodeBsdfGlossy')
            node_glossy.inputs['Color'].default_value = (1.0, 1.0, 1.0, 1.0)
            node_glossy.location = (-290,-95)

            # link nodes together
            group.links.new(node_input.outputs['Shader'],       node_mix_shader.inputs[1])
            group.links.new(node_input.outputs['Roughness'],    node_fresnel_roughness.inputs['Roughness'])
            group.links.new(node_input.outputs['Roughness'],    node_glossy.inputs['Roughness'])
            group.links.new(node_input.outputs['Reflection'],   node_mixrgb.inputs['Color1'])
            group.links.new(node_input.outputs['IOR'],          node_fresnel_roughness.inputs['IOR'])
            group.links.new(node_input.outputs['Normal'],       node_fresnel_roughness.inputs['Normal'])
            group.links.new(node_input.outputs['Normal'],       node_glossy.inputs['Normal'])
            group.links.new(node_fresnel_roughness.outputs[0],  node_mixrgb.inputs[0])
            group.links.new(node_mixrgb.outputs[0],             node_mix_shader.inputs[0])
            group.links.new(node_glossy.outputs[0],             node_mix_shader.inputs[2])
            group.links.new(node_mix_shader.outputs[0],         node_output.inputs['Shader'])

    # **********************************************************************************
    def __createBlenderDielectricNodeGroup():
        if bpy.data.node_groups.get('PBR-Dielectric') is None:
            debugPrint("createBlenderDielectricNodeGroup #create")
            # create a group
            group, node_input, node_output = BlenderMaterials.__createGroup('PBR-Dielectric', -530, 70, 500, 0, True)
            group.inputs.new('NodeSocketColor','Color')
            group.inputs.new('NodeSocketFloatFactor','Roughness')
            group.inputs.new('NodeSocketFloatFactor','Reflection')
            group.inputs.new('NodeSocketFloatFactor','Transparency')
            group.inputs.new('NodeSocketFloat','IOR')
            group.inputs.new('NodeSocketVectorDirection','Normal')
            group.inputs['IOR'].default_value = 1.46
            group.inputs['IOR'].min_value = 0.0
            group.inputs['IOR'].max_value = 100.0
            group.inputs['Roughness'].default_value = 0.2
            group.inputs['Roughness'].min_value = 0.0
            group.inputs['Roughness'].max_value = 1.0
            group.inputs['Reflection'].default_value = 0.1
            group.inputs['Reflection'].min_value = 0.0
            group.inputs['Reflection'].max_value = 1.0
            group.inputs['Transparency'].default_value = 0.0
            group.inputs['Transparency'].min_value = 0.0
            group.inputs['Transparency'].max_value = 1.0

            node_diffuse = group.nodes.new('ShaderNodeBsdfDiffuse')
            node_diffuse.location = (-110,145)

            node_reflection = group.nodes.new('ShaderNodeGroup')
            node_reflection.node_tree = bpy.data.node_groups['PBR-Reflection']
            node_reflection.location = (100,115)

            node_power = BlenderMaterials.__nodeMath(group.nodes, 'POWER', -330, -105)
            node_power.inputs[1].default_value = 2.0

            node_glass = group.nodes.new('ShaderNodeBsdfGlass')
            node_glass.location = (100,-105)

            node_mix_shader = group.nodes.new('ShaderNodeMixShader')
            node_mix_shader.location = (300,5)

            # link nodes together
            group.links.new(node_input.outputs['Color'],        node_diffuse.inputs['Color'])
            group.links.new(node_input.outputs['Roughness'],    node_power.inputs[0])
            group.links.new(node_input.outputs['Reflection'],   node_reflection.inputs['Reflection'])
            group.links.new(node_input.outputs['IOR'],          node_reflection.inputs['IOR'])
            group.links.new(node_input.outputs['Normal'],       node_diffuse.inputs['Normal'])
            group.links.new(node_input.outputs['Normal'],       node_reflection.inputs['Normal'])
            group.links.new(node_power.outputs[0],              node_diffuse.inputs['Roughness'])
            group.links.new(node_power.outputs[0],              node_reflection.inputs['Roughness'])
            group.links.new(node_diffuse.outputs[0],            node_reflection.inputs['Shader'])
            group.links.new(node_reflection.outputs['Shader'],  node_mix_shader.inputs['Shader'])
            group.links.new(node_input.outputs['Color'],        node_glass.inputs['Color'])
            group.links.new(node_input.outputs['IOR'],          node_glass.inputs['IOR'])
            group.links.new(node_input.outputs['Normal'],       node_glass.inputs['Normal'])
            group.links.new(node_power.outputs[0],              node_glass.inputs['Roughness'])
            group.links.new(node_input.outputs['Transparency'], node_mix_shader.inputs[0])
            group.links.new(node_glass.outputs[0],              node_mix_shader.inputs[2])
            group.links.new(node_mix_shader.outputs['Shader'],  node_output.inputs['Shader'])

    # **********************************************************************************
    def __createBlenderLegoStandardNodeGroup():
        groupName = BlenderMaterials.__getGroupName('Lego Standard')
        if bpy.data.node_groups.get(groupName) is None:
            debugPrint("createBlenderLegoStandardNodeGroup #create")
            # create a group
            group, node_input, node_output = BlenderMaterials.__createGroup(groupName, -250, 0, 250, 0, True)
            group.inputs.new('NodeSocketColor','Color')
            group.inputs.new('NodeSocketVectorDirection','Normal')

            if Options.instructionsLook:
                node_emission = BlenderMaterials.__nodeEmission(group.nodes, 0, 0)
                group.links.new(node_input.outputs['Color'],       node_emission.inputs['Color'])
                group.links.new(node_emission.outputs['Emission'], node_output.inputs['Shader'])
            else:
                if BlenderMaterials.usePrincipledShader:
                    node_main = BlenderMaterials.__nodePrincipled(group.nodes, 0.05, 0.05, 0.0, 0.1, 0.0, 0.0, 1.45, 0.0, 0, 0)
                    output_name = 'BSDF'
                    color_name = 'Base Color'
                    group.links.new(node_input.outputs['Color'],        node_main.inputs['Subsurface Color'])
                else:
                    node_main = BlenderMaterials.__nodeDielectric(group.nodes, 0.2, 0.1, 0.0, 1.46, 0, 0)
                    output_name = 'Shader'
                    color_name = 'Color'

                # link nodes together
                group.links.new(node_input.outputs['Color'],        node_main.inputs[color_name])
                group.links.new(node_input.outputs['Normal'],       node_main.inputs['Normal'])
                group.links.new(node_main.outputs[output_name],     node_output.inputs['Shader'])


    # **********************************************************************************
    def __createBlenderLegoTransparentNodeGroup():
        groupName = BlenderMaterials.__getGroupName('Lego Transparent')
        if bpy.data.node_groups.get(groupName) is None:
            debugPrint("createBlenderLegoTransparentNodeGroup #create")
            # create a group
            group, node_input, node_output = BlenderMaterials.__createGroup(groupName, -250, 0, 250, 0, True)
            group.inputs.new('NodeSocketColor','Color')
            group.inputs.new('NodeSocketVectorDirection','Normal')

            if Options.instructionsLook:
                node_emission    = BlenderMaterials.__nodeEmission(group.nodes, 0, 0)
                node_transparent = BlenderMaterials.__nodeTransparent(group.nodes, 0, 100)
                node_mix1        = BlenderMaterials.__nodeMix(group.nodes, 0.5, 400, 100)
                node_light       = BlenderMaterials.__nodeLightPath(group.nodes, 200, 400)
                node_less        = BlenderMaterials.__nodeMath(group.nodes, 'LESS_THAN', 400, 400)
                node_mix2        = BlenderMaterials.__nodeMix(group.nodes, 0.5, 600, 300)

                node_output.location = (800,0)

                group.links.new(node_input.outputs['Color'],                node_emission.inputs['Color'])
                group.links.new(node_transparent.outputs[0],                node_mix1.inputs[1])
                group.links.new(node_emission.outputs['Emission'],          node_mix1.inputs[2])
                group.links.new(node_transparent.outputs[0],                node_mix2.inputs[1])
                group.links.new(node_mix1.outputs[0],                       node_mix2.inputs[2])
                group.links.new(node_light.outputs['Transparent Depth'],    node_less.inputs[0])
                group.links.new(node_less.outputs[0],                       node_mix2.inputs['Fac'])
                group.links.new(node_mix2.outputs[0],                       node_output.inputs['Shader'])
            else:
                if BlenderMaterials.usePrincipledShader:
                    node_principled  = BlenderMaterials.__nodePrincipled(group.nodes, 0.0, 0.0, 0.0, 0.05, 0.0, 0.0, 1.585, 1.0, 45, 340)

                    # link nodes together
                    group.links.new(node_input.outputs['Color'],       node_principled.inputs['Base Color'])
                    group.links.new(node_input.outputs['Normal'],      node_principled.inputs['Normal'])
                    group.links.new(node_principled.outputs['BSDF'],   node_output.inputs['Shader'])
                else:
                    node_main = BlenderMaterials.__nodeDielectric(group.nodes, 0.15, 0.1, 0.97, 1.46, 0, 0)

                    # link nodes together
                    group.links.new(node_input.outputs['Color'],       node_main.inputs['Color'])
                    group.links.new(node_input.outputs['Normal'],      node_main.inputs['Normal'])
                    group.links.new(node_main.outputs['Shader'],       node_output.inputs['Shader'])


    # **********************************************************************************
    def __createBlenderLegoTransparentFluorescentNodeGroup():
        groupName = BlenderMaterials.__getGroupName('Lego Transparent Fluorescent')
        if bpy.data.node_groups.get(groupName) is None:
            debugPrint("createBlenderLegoTransparentFluorescentNodeGroup #create")
            # create a group
            group, node_input, node_output = BlenderMaterials.__createGroup(groupName, -250, 0, 250, 0, True)
            group.inputs.new('NodeSocketColor','Color')
            group.inputs.new('NodeSocketVectorDirection','Normal')

            if Options.instructionsLook:
                node_emission    = BlenderMaterials.__nodeEmission(group.nodes, 0, 0)
                node_transparent = BlenderMaterials.__nodeTransparent(group.nodes, 0, 100)
                node_mix1        = BlenderMaterials.__nodeMix(group.nodes, 0.5, 400, 100)
                node_light       = BlenderMaterials.__nodeLightPath(group.nodes, 200, 400)
                node_less        = BlenderMaterials.__nodeMath(group.nodes, 'LESS_THAN', 400, 400)
                node_mix2        = BlenderMaterials.__nodeMix(group.nodes, 0.5, 600, 300)

                node_output.location = (800,0)

                group.links.new(node_input.outputs['Color'],                node_emission.inputs['Color'])
                group.links.new(node_transparent.outputs[0],                node_mix1.inputs[1])
                group.links.new(node_emission.outputs['Emission'],          node_mix1.inputs[2])
                group.links.new(node_transparent.outputs[0],                node_mix2.inputs[1])
                group.links.new(node_mix1.outputs[0],                       node_mix2.inputs[2])
                group.links.new(node_light.outputs['Transparent Depth'],    node_less.inputs[0])
                group.links.new(node_less.outputs[0],                       node_mix2.inputs['Fac'])
                group.links.new(node_mix2.outputs[0],                       node_output.inputs['Shader'])
            else:
                if BlenderMaterials.usePrincipledShader:
                    node_principled  = BlenderMaterials.__nodePrincipled(group.nodes, 0.0, 0.0, 0.0, 0.05, 0.0, 0.0, 1.585, 1.0, 45, 340)
                    node_emission    = BlenderMaterials.__nodeEmission(group.nodes, 45, -160)
                    node_mix         = BlenderMaterials.__nodeMix(group.nodes, 0.03, 300, 290)

                    node_output.location = 500, 290

                    # link nodes together
                    group.links.new(node_input.outputs['Color'],       node_principled.inputs['Base Color'])
                    group.links.new(node_input.outputs['Color'],       node_emission.inputs['Color'])
                    group.links.new(node_input.outputs['Normal'],      node_principled.inputs['Normal'])
                    group.links.new(node_principled.outputs['BSDF'],   node_mix.inputs[1])
                    group.links.new(node_emission.outputs['Emission'], node_mix.inputs[2])
                    group.links.new(node_mix.outputs[0],               node_output.inputs['Shader'])

                else:
                    node_main = BlenderMaterials.__nodeDielectric(group.nodes, 0.15, 0.1, 0.97, 1.46, 0, 0)

                    # link nodes together
                    group.links.new(node_input.outputs['Color'],       node_main.inputs['Color'])
                    group.links.new(node_input.outputs['Normal'],      node_main.inputs['Normal'])
                    group.links.new(node_main.outputs['Shader'],       node_output.inputs['Shader'])


    # **********************************************************************************
    def __createBlenderLegoRubberNodeGroup():
        groupName = BlenderMaterials.__getGroupName('Lego Rubber Solid')
        if bpy.data.node_groups.get(groupName) is None:
            debugPrint("createBlenderLegoRubberNodeGroup #create")
            # create a group
            group, node_input, node_output = BlenderMaterials.__createGroup(groupName, 45-950, 340-50, 45+200, 340-5, True)
            group.inputs.new('NodeSocketColor','Color')
            group.inputs.new('NodeSocketVectorDirection','Normal')

            if BlenderMaterials.usePrincipledShader:
                node_noise = BlenderMaterials.__nodeNoiseTexture(group.nodes, 250, 2, 0.0, 45-770, 340-200)
                node_bump1 = BlenderMaterials.__nodeBumpShader(group.nodes, 1.0, 0.3, 45-366, 340-200)
                node_bump2 = BlenderMaterials.__nodeBumpShader(group.nodes, 1.0, 0.1, 45-184, 340-115)
                node_subtract = BlenderMaterials.__nodeMath(group.nodes, 'SUBTRACT', 45-570, 340-216)
                node_principled  = BlenderMaterials.__nodePrincipled(group.nodes, 0.0, 0.0, 0.0, 0.4, 0.03, 0.0, 1.45, 0.0, 45, 340)

                node_subtract.inputs[1].default_value = 0.4

                group.links.new(node_input.outputs['Color'],       node_principled.inputs['Base Color'])
                group.links.new(node_principled.outputs['BSDF'],   node_output.inputs[0])
                group.links.new(node_noise.outputs['Color'],       node_subtract.inputs[0])
                group.links.new(node_subtract.outputs[0],          node_bump1.inputs['Height'])
                group.links.new(node_bump1.outputs['Normal'],      node_bump2.inputs['Normal'])
                group.links.new(node_bump2.outputs['Normal'],      node_principled.inputs['Normal'])
            else:
                node_dielectric = BlenderMaterials.__nodeDielectric(group.nodes, 0.5, 0.07, 0.0, 1.52, 0, 0)

                # link nodes together
                group.links.new(node_input.outputs['Color'],       node_dielectric.inputs['Color'])
                group.links.new(node_input.outputs['Normal'],      node_dielectric.inputs['Normal'])
                group.links.new(node_dielectric.outputs['Shader'], node_output.inputs['Shader'])


    # **********************************************************************************
    def __createBlenderLegoRubberTranslucentNodeGroup():
        groupName = BlenderMaterials.__getGroupName('Lego Rubber Translucent')
        if bpy.data.node_groups.get(groupName) is None:
            debugPrint("createBlenderLegoRubberTranslucentNodeGroup #create")
            # create a group
            group, node_input, node_output = BlenderMaterials.__createGroup(groupName, -250, 0, 250, 0, True)
            group.inputs.new('NodeSocketColor','Color')
            group.inputs.new('NodeSocketVectorDirection','Normal')

            if BlenderMaterials.usePrincipledShader:
                node_noise = BlenderMaterials.__nodeNoiseTexture(group.nodes, 250, 2, 0.0, 45-770, 340-200)
                node_bump1 = BlenderMaterials.__nodeBumpShader(group.nodes, 1.0, 0.3, 45-366, 340-200)
                node_bump2 = BlenderMaterials.__nodeBumpShader(group.nodes, 1.0, 0.1, 45-184, 340-115)
                node_subtract = BlenderMaterials.__nodeMath(group.nodes, 'SUBTRACT', 45-570, 340-216)
                node_principled  = BlenderMaterials.__nodePrincipled(group.nodes, 0.0, 0.0, 0.0, 0.4, 0.03, 0.0, 1.45, 0.0, 45, 340)
                node_mix = BlenderMaterials.__nodeMix(group.nodes, 0.8, 300, 290)
                node_refraction = BlenderMaterials.__nodeRefraction(group.nodes, 0.0, 1.45, 290-242, 154-330)
                node_input.location = -320, 290
                node_output.location = 530, 285

                node_subtract.inputs[1].default_value = 0.4

                group.links.new(node_input.outputs['Normal'],      node_refraction.inputs['Normal'])
                group.links.new(node_refraction.outputs[0],        node_mix.inputs[2])
                group.links.new(node_principled.outputs[0],        node_mix.inputs[1])
                group.links.new(node_mix.outputs[0],               node_output.inputs[0])
                group.links.new(node_input.outputs['Color'],       node_principled.inputs['Base Color'])
                group.links.new(node_noise.outputs['Color'],       node_subtract.inputs[0])
                group.links.new(node_subtract.outputs[0],          node_bump1.inputs['Height'])
                group.links.new(node_bump1.outputs['Normal'],      node_bump2.inputs['Normal'])
                group.links.new(node_bump2.outputs['Normal'],      node_principled.inputs['Normal'])
                group.links.new(node_mix.outputs[0],               node_output.inputs[0])
            else:
                node_dielectric = BlenderMaterials.__nodeDielectric(group.nodes, 0.15, 0.1, 0.97, 1.46, 0, 0)

                # link nodes together
                group.links.new(node_input.outputs['Color'],       node_dielectric.inputs['Color'])
                group.links.new(node_input.outputs['Normal'],      node_dielectric.inputs['Normal'])
                group.links.new(node_dielectric.outputs['Shader'], node_output.inputs['Shader'])

    # **************************************************************************************
    def __createBlenderLegoEmissionNodeGroup():
        groupName = BlenderMaterials.__getGroupName('Lego Emission')
        if bpy.data.node_groups.get(groupName) is None:
            debugPrint("createBlenderLegoEmissionNodeGroup #create")

            # create a group
            group, node_input, node_output = BlenderMaterials.__createGroup(groupName, -450, 90, 250, 0, True)
            group.inputs.new('NodeSocketColor','Color')
            group.inputs.new('NodeSocketFloatFactor','Luminance')
            group.inputs.new('NodeSocketVectorDirection','Normal')

            node_emit  = BlenderMaterials.__nodeEmission(group.nodes, -242, -123)
            node_mix   = BlenderMaterials.__nodeMix(group.nodes, 0.5, 0, 90)

            if BlenderMaterials.usePrincipledShader:
                node_main = BlenderMaterials.__nodePrincipled(group.nodes, 1.0, 0.05, 0.0, 0.5, 0.0, 0.03, 1.45, 0.0, -242, 154+240)
                group.links.new(node_input.outputs['Color'],     node_main.inputs['Subsurface Color'])
                group.links.new(node_input.outputs['Color'],     node_emit.inputs['Color'])
                main_colour = 'Base Color'
            else:
                node_main = BlenderMaterials.__nodeTranslucent(group.nodes, -242, 154)
                main_colour = 'Color'

            # link nodes together
            group.links.new(node_input.outputs['Color'],     node_main.inputs[main_colour])
            group.links.new(node_input.outputs['Normal'],    node_main.inputs['Normal'])
            group.links.new(node_input.outputs['Luminance'], node_mix.inputs[0])
            group.links.new(node_main.outputs[0],            node_mix.inputs[1])
            group.links.new(node_emit.outputs[0],            node_mix.inputs[2])
            group.links.new(node_mix.outputs[0],             node_output.inputs[0])

    # **********************************************************************************
    def __createBlenderLegoChromeNodeGroup():
        groupName = BlenderMaterials.__getGroupName('Lego Chrome')
        if bpy.data.node_groups.get(groupName) is None:
            debugPrint("createBlenderLegoChromeNodeGroup #create")

            # create a group
            group, node_input, node_output = BlenderMaterials.__createGroup(groupName, -450, 90, 250, 0, True)
            group.inputs.new('NodeSocketColor','Color')
            group.inputs.new('NodeSocketVectorDirection','Normal')

            if BlenderMaterials.usePrincipledShader:
                node_hsv         = BlenderMaterials.__nodeHSV(group.nodes, 0.5, 0.9, 2.0, -90, 0)
                node_principled  = BlenderMaterials.__nodePrincipled(group.nodes, 0.0, 0.0, 1.0, 0.0, 1.0, 0.0, 2.4, 0.0, 100, 0)

                node_output.location = (575, -140)

                # link nodes together
                group.links.new(node_input.outputs['Color'],       node_hsv.inputs['Color'])
                group.links.new(node_input.outputs['Normal'],      node_principled.inputs['Normal'])
                group.links.new(node_hsv.outputs['Color'],         node_principled.inputs['Base Color'])
                group.links.new(node_principled.outputs['BSDF'],   node_output.inputs[0])
            else:
                node_glossyOne = BlenderMaterials.__nodeGlossy(group.nodes, (1,1,1,1), 0.03, 'GGX', -242, 154)
                node_glossyTwo = BlenderMaterials.__nodeGlossy(group.nodes, (1.0, 1.0, 1.0, 1.0), 0.03, 'BECKMANN', -242, -23)
                node_mix       = BlenderMaterials.__nodeMix(group.nodes, 0.01, 0, 90)

                # link nodes together
                group.links.new(node_input.outputs['Color'],  node_glossyOne.inputs['Color'])
                group.links.new(node_input.outputs['Normal'], node_glossyOne.inputs['Normal'])
                group.links.new(node_input.outputs['Normal'], node_glossyTwo.inputs['Normal'])
                group.links.new(node_glossyOne.outputs[0],    node_mix.inputs[1])
                group.links.new(node_glossyTwo.outputs[0],    node_mix.inputs[2])
                group.links.new(node_mix.outputs[0],          node_output.inputs[0])

    # **********************************************************************************
    def __createBlenderLegoPearlescentNodeGroup():
        groupName = BlenderMaterials.__getGroupName('Lego Pearlescent')
        if bpy.data.node_groups.get(groupName) is None:
            debugPrint("createBlenderLegoPearlescentNodeGroup #create")

            # create a group
            group, node_input, node_output = BlenderMaterials.__createGroup(groupName, -450, 90, 630, 95, True)
            group.inputs.new('NodeSocketColor','Color')
            group.inputs.new('NodeSocketVectorDirection','Normal')

            if BlenderMaterials.usePrincipledShader:
                node_principled  = BlenderMaterials.__nodePrincipled(group.nodes, 1.0, 0.25, 0.5, 0.2, 1.0, 0.2, 1.6, 0.0, 310, 95)
                node_sep_hsv     = BlenderMaterials.__nodeSeparateHSV(group.nodes, -240, 75)
                node_multiply    = BlenderMaterials.__nodeMath(group.nodes, 'MULTIPLY', -60, 0)
                node_com_hsv     = BlenderMaterials.__nodeCombineHSV(group.nodes, 110, 95)
                node_tex_coord   = BlenderMaterials.__nodeTexCoord(group.nodes, -730, -223)
                node_tex_wave    = BlenderMaterials.__nodeTexWave(group.nodes, 'BANDS', 'SIN', 0.5, 40, 1, 1.5, -520, -190)
                node_color_ramp  = BlenderMaterials.__nodeColorRamp(group.nodes, 0.329, (0.89, 0.89, 0.89, 1), 0.820, (1, 1, 1, 1), -340, -70)
                element = node_color_ramp.color_ramp.elements.new(1.0)
                element.color = (1.118, 1.118, 1.118, 1)

                # link nodes together
                group.links.new(node_input.outputs['Color'], node_sep_hsv.inputs['Color'])
                group.links.new(node_input.outputs['Normal'], node_principled.inputs['Normal'])
                group.links.new(node_sep_hsv.outputs['H'], node_com_hsv.inputs['H'])
                group.links.new(node_sep_hsv.outputs['S'], node_com_hsv.inputs['S'])
                group.links.new(node_sep_hsv.outputs['V'], node_multiply.inputs[0])
                group.links.new(node_com_hsv.outputs['Color'], node_principled.inputs['Base Color'])
                group.links.new(node_com_hsv.outputs['Color'], node_principled.inputs['Subsurface Color'])
                group.links.new(node_tex_coord.outputs['Object'], node_tex_wave.inputs['Vector'])
                group.links.new(node_tex_wave.outputs['Fac'], node_color_ramp.inputs['Fac'])
                group.links.new(node_color_ramp.outputs['Color'], node_multiply.inputs[1])
                group.links.new(node_multiply.outputs[0], node_com_hsv.inputs['V'])
                group.links.new(node_principled.outputs['BSDF'], node_output.inputs[0])
            else:
                node_diffuse = BlenderMaterials.__nodeDiffuse(group.nodes, 0.0, -242, -23)
                node_glossy  = BlenderMaterials.__nodeGlossy(group.nodes, (1,1,1,1), 0.05, 'BECKMANN', -242, 154)
                node_mix     = BlenderMaterials.__nodeMix(group.nodes, 0.4, 0, 90)

                # link nodes together
                group.links.new(node_input.outputs['Color'],  node_diffuse.inputs['Color'])
                group.links.new(node_input.outputs['Color'],  node_glossy.inputs['Color'])
                group.links.new(node_input.outputs['Normal'], node_diffuse.inputs['Normal'])
                group.links.new(node_input.outputs['Normal'], node_glossy.inputs['Normal'])
                group.links.new(node_glossy.outputs[0],   node_mix.inputs[1])
                group.links.new(node_diffuse.outputs[0],  node_mix.inputs[2])
                group.links.new(node_mix.outputs[0],      node_output.inputs[0])

    # **********************************************************************************
    def __createBlenderLegoMetalNodeGroup():
        groupName = BlenderMaterials.__getGroupName('Lego Metal')
        if bpy.data.node_groups.get(groupName) is None:
            debugPrint("createBlenderLegoMetalNodeGroup #create")

            # create a group
            group, node_input, node_output = BlenderMaterials.__createGroup(groupName, -450, 90, 250, 0, True)
            group.inputs.new('NodeSocketColor','Color')
            group.inputs.new('NodeSocketVectorDirection','Normal')

            if BlenderMaterials.usePrincipledShader:
                node_principled  = BlenderMaterials.__nodePrincipled(group.nodes, 0.0, 0.0, 0.8, 0.2, 0.0, 0.03, 1.45, 0.0, 310, 95)

                group.links.new(node_input.outputs['Color'], node_principled.inputs['Base Color'])
                group.links.new(node_input.outputs['Normal'], node_principled.inputs['Normal'])
                group.links.new(node_principled.outputs[0], node_output.inputs['Shader'])
            else:
                node_dielectric = BlenderMaterials.__nodeDielectric(group.nodes, 0.05, 0.2, 0.0, 1.46, -242, 0)
                node_glossy = BlenderMaterials.__nodeGlossy(group.nodes, (1,1,1,1), 0.2, 'BECKMANN', -242, 154)
                node_mix = BlenderMaterials.__nodeMix(group.nodes, 0.4, 0, 90)

                # link nodes together
                group.links.new(node_input.outputs['Color'], node_glossy.inputs['Color'])
                group.links.new(node_input.outputs['Color'], node_dielectric.inputs['Color'])
                group.links.new(node_input.outputs['Normal'], node_glossy.inputs['Normal'])
                group.links.new(node_input.outputs['Normal'], node_dielectric.inputs['Normal'])
                group.links.new(node_glossy.outputs[0],     node_mix.inputs[1])
                group.links.new(node_dielectric.outputs[0], node_mix.inputs[2])
                group.links.new(node_mix.outputs[0],        node_output.inputs[0])

    # **********************************************************************************
    def __createBlenderLegoGlitterNodeGroup():
        groupName = BlenderMaterials.__getGroupName('Lego Glitter')
        if bpy.data.node_groups.get(groupName) is None:
            debugPrint("createBlenderLegoGlitterNodeGroup #create")

            # create a group
            group, node_input, node_output = BlenderMaterials.__createGroup(groupName, -450, 0, 410, 0, True)
            group.inputs.new('NodeSocketColor','Color')
            group.inputs.new('NodeSocketColor','Glitter Color')
            group.inputs.new('NodeSocketVectorDirection','Normal')

            if BlenderMaterials.usePrincipledShader:
                node_voronoi     = BlenderMaterials.__nodeVoronoi(group.nodes, 100, -222, 310)
                node_gamma       = BlenderMaterials.__nodeGamma(group.nodes, 50, 0, 200)
                node_mix         = BlenderMaterials.__nodeMix(group.nodes, 0.05, 210, 90+25)
                node_principled1 = BlenderMaterials.__nodePrincipled(group.nodes, 0.0, 0.0, 0.0, 0.2, 0.0, 0.03, 1.585, 1.0, 45-270, 340-210)
                node_principled2 = BlenderMaterials.__nodePrincipled(group.nodes, 0.0, 0.0, 0.0, 0.5, 0.0, 0.03, 1.45, 0.0, 45-270, 340-750)

                group.links.new(node_input.outputs['Color'], node_principled1.inputs['Base Color'])
                group.links.new(node_input.outputs['Glitter Color'], node_principled2.inputs['Base Color'])
                group.links.new(node_input.outputs['Normal'], node_principled1.inputs['Normal'])
                group.links.new(node_input.outputs['Normal'], node_principled2.inputs['Normal'])
                group.links.new(node_voronoi.outputs['Color'], node_gamma.inputs['Color'])
                group.links.new(node_gamma.outputs[0], node_mix.inputs[0])
                group.links.new(node_principled1.outputs['BSDF'], node_mix.inputs[1])
                group.links.new(node_principled2.outputs['BSDF'], node_mix.inputs[2])
                group.links.new(node_mix.outputs[0], node_output.inputs[0])
            else:
                node_glass   = BlenderMaterials.__nodeGlass(group.nodes, 0.05, 1.46, 'BECKMANN', -242, 154)
                node_glossy  = BlenderMaterials.__nodeGlossy(group.nodes, (1,1,1,1), 0.05, 'BECKMANN', -242, -23)
                node_diffuse = BlenderMaterials.__nodeDiffuse(group.nodes, 0.0, -12, -49)
                node_voronoi = BlenderMaterials.__nodeVoronoi(group.nodes, 100, -232, 310)
                node_gamma   = BlenderMaterials.__nodeGamma(group.nodes, 50, 0, 200)
                node_mixOne  = BlenderMaterials.__nodeMix(group.nodes, 0.05, 0, 90)
                node_mixTwo  = BlenderMaterials.__nodeMix(group.nodes, 0.5, 200, 90)

                # link nodes together
                group.links.new(node_input.outputs['Color'], node_glass.inputs['Color'])
                group.links.new(node_input.outputs['Glitter Color'], node_diffuse.inputs['Color'])
                group.links.new(node_input.outputs['Normal'], node_glass.inputs['Normal'])
                group.links.new(node_input.outputs['Normal'], node_glossy.inputs['Normal'])
                group.links.new(node_input.outputs['Normal'], node_diffuse.inputs['Normal'])
                group.links.new(node_glass.outputs[0],     node_mixOne.inputs[1])
                group.links.new(node_glossy.outputs[0],    node_mixOne.inputs[2])
                group.links.new(node_voronoi.outputs[0],   node_gamma.inputs[0])
                group.links.new(node_gamma.outputs[0],     node_mixTwo.inputs[0])
                group.links.new(node_mixOne.outputs[0],    node_mixTwo.inputs[1])
                group.links.new(node_diffuse.outputs[0],   node_mixTwo.inputs[2])
                group.links.new(node_mixTwo.outputs[0],    node_output.inputs[0])

    # **********************************************************************************
    def __createBlenderLegoSpeckleNodeGroup():
        groupName = BlenderMaterials.__getGroupName('Lego Speckle')
        if bpy.data.node_groups.get(groupName) is None:
            debugPrint("createBlenderLegoSpeckleNodeGroup #create")

            # create a group
            group, node_input, node_output = BlenderMaterials.__createGroup(groupName, -450, 0, 410, 0, True)
            group.inputs.new('NodeSocketColor','Color')
            group.inputs.new('NodeSocketColor','Speckle Color')
            group.inputs.new('NodeSocketVectorDirection','Normal')

            if BlenderMaterials.usePrincipledShader:
                node_voronoi     = BlenderMaterials.__nodeVoronoi(group.nodes, 50, -222, 310)
                node_gamma       = BlenderMaterials.__nodeGamma(group.nodes, 3.5, 0, 200)
                node_mix         = BlenderMaterials.__nodeMix(group.nodes, 0.05, 210, 90+25)
                node_principled1 = BlenderMaterials.__nodePrincipled(group.nodes, 0.0, 0.0, 0.0, 0.1, 0.0, 0.03, 1.45, 0.0, 45-270, 340-210)
                node_principled2 = BlenderMaterials.__nodePrincipled(group.nodes, 0.0, 0.0, 1.0, 0.5, 0.0, 0.03, 1.45, 0.0, 45-270, 340-750)

                group.links.new(node_input.outputs['Color'], node_principled1.inputs['Base Color'])
                group.links.new(node_input.outputs['Speckle Color'], node_principled2.inputs['Base Color'])
                group.links.new(node_input.outputs['Normal'], node_principled1.inputs['Normal'])
                group.links.new(node_input.outputs['Normal'], node_principled2.inputs['Normal'])
                group.links.new(node_voronoi.outputs['Color'], node_gamma.inputs['Color'])
                group.links.new(node_gamma.outputs[0], node_mix.inputs[0])
                group.links.new(node_principled1.outputs['BSDF'], node_mix.inputs[1])
                group.links.new(node_principled2.outputs['BSDF'], node_mix.inputs[2])
                group.links.new(node_mix.outputs[0], node_output.inputs[0])
            else:
                node_diffuseOne = BlenderMaterials.__nodeDiffuse(group.nodes, 0.0, -242, 131)
                node_glossy     = BlenderMaterials.__nodeGlossy(group.nodes, (0.333, 0.333, 0.333, 1.0), 0.2, 'BECKMANN', -242, -23)
                node_diffuseTwo = BlenderMaterials.__nodeDiffuse(group.nodes, 0.0, -12, -49)
                node_voronoi    = BlenderMaterials.__nodeVoronoi(group.nodes, 100, -232, 310)
                node_gamma      = BlenderMaterials.__nodeGamma(group.nodes, 20, 0, 200)
                node_mixOne     = BlenderMaterials.__nodeMix(group.nodes, 0.2, 0, 90)
                node_mixTwo     = BlenderMaterials.__nodeMix(group.nodes, 0.5, 200, 90)

                # link nodes together
                group.links.new(node_input.outputs['Color'], node_diffuseOne.inputs['Color'])
                group.links.new(node_input.outputs['Speckle Color'], node_diffuseTwo.inputs['Color'])
                group.links.new(node_input.outputs['Normal'], node_diffuseOne.inputs['Normal'])
                group.links.new(node_input.outputs['Normal'], node_glossy.inputs['Normal'])
                group.links.new(node_input.outputs['Normal'], node_diffuseTwo.inputs['Normal'])
                group.links.new(node_voronoi.outputs[0],       node_gamma.inputs[0])
                group.links.new(node_diffuseOne.outputs[0],    node_mixOne.inputs[1])
                group.links.new(node_glossy.outputs[0],        node_mixOne.inputs[2])
                group.links.new(node_gamma.outputs[0],         node_mixTwo.inputs[0])
                group.links.new(node_mixOne.outputs[0],        node_mixTwo.inputs[1])
                group.links.new(node_diffuseTwo.outputs[0],    node_mixTwo.inputs[2])
                group.links.new(node_mixTwo.outputs[0],        node_output.inputs[0])

    # **********************************************************************************
    def __createBlenderLegoMilkyWhiteNodeGroup():
        groupName = BlenderMaterials.__getGroupName('Lego Milky White')
        if bpy.data.node_groups.get(groupName) is None:
            debugPrint("createBlenderLegoMilkyWhiteNodeGroup #create")

            # create a group
            group, node_input, node_output = BlenderMaterials.__createGroup(groupName, -450, 0, 350, 0, True)
            group.inputs.new('NodeSocketColor','Color')
            group.inputs.new('NodeSocketVectorDirection','Normal')

            if BlenderMaterials.usePrincipledShader:
                node_principled = BlenderMaterials.__nodePrincipled(group.nodes, 1.0, 0.05, 0.0, 0.5, 0.0, 0.03, 1.45, 0.0, 45-270, 340-210)
                node_translucent = BlenderMaterials.__nodeTranslucent(group.nodes, -225, -382)
                node_mix = BlenderMaterials.__nodeMix(group.nodes, 0.5, 65, -40)

                group.links.new(node_input.outputs['Color'], node_principled.inputs['Base Color'])
                group.links.new(node_input.outputs['Color'], node_principled.inputs['Subsurface Color'])
                group.links.new(node_input.outputs['Normal'], node_principled.inputs['Normal'])
                group.links.new(node_input.outputs['Normal'], node_translucent.inputs['Normal'])
                group.links.new(node_principled.outputs[0], node_mix.inputs[1])
                group.links.new(node_translucent.outputs[0], node_mix.inputs[2])
                group.links.new(node_mix.outputs[0], node_output.inputs[0])
            else:
                node_diffuse = BlenderMaterials.__nodeDiffuse(group.nodes, 0.0, -242, 90)
                node_trans   = BlenderMaterials.__nodeTranslucent(group.nodes, -242, -46)
                node_glossy  = BlenderMaterials.__nodeGlossy(group.nodes, (1,1,1,1), 0.5, 'BECKMANN', -42, -54)
                node_mixOne  = BlenderMaterials.__nodeMix(group.nodes, 0.4, -35, 90)
                node_mixTwo  = BlenderMaterials.__nodeMix(group.nodes, 0.2, 175, 90)

                # link nodes together
                group.links.new(node_input.outputs['Color'],  node_diffuse.inputs['Color'])
                group.links.new(node_input.outputs['Color'],  node_trans.inputs['Color'])
                group.links.new(node_input.outputs['Color'],  node_glossy.inputs['Color'])
                group.links.new(node_input.outputs['Normal'], node_diffuse.inputs['Normal'])
                group.links.new(node_input.outputs['Normal'], node_trans.inputs['Normal'])
                group.links.new(node_input.outputs['Normal'], node_glossy.inputs['Normal'])
                group.links.new(node_diffuse.outputs[0],  node_mixOne.inputs[1])
                group.links.new(node_trans.outputs[0],    node_mixOne.inputs[2])
                group.links.new(node_mixOne.outputs[0],   node_mixTwo.inputs[1])
                group.links.new(node_glossy.outputs[0],   node_mixTwo.inputs[2])
                group.links.new(node_mixTwo.outputs[0],   node_output.inputs[0])

    # **********************************************************************************
    def createBlenderNodeGroups():
        BlenderMaterials.usePrincipledShader = BlenderMaterials.__hasPrincipledShader and Options.usePrincipledShaderWhenAvailable

        BlenderMaterials.__createBlenderDistanceToCenterNodeGroup()
        BlenderMaterials.__createBlenderVectorElementPowerNodeGroup()
        BlenderMaterials.__createBlenderConvertToNormalsNodeGroup()
        BlenderMaterials.__createBlenderConcaveWallsNodeGroup()
        BlenderMaterials.__createBlenderSlopeTextureNodeGroup()

        # Originally based on ideas from https://www.youtube.com/watch?v=V3wghbZ-Vh4
        # "Create your own PBR Material [Fixed!]" by BlenderGuru
        # Updated with Principled Shader, if available
        BlenderMaterials.__createBlenderFresnelNodeGroup()
        BlenderMaterials.__createBlenderReflectionNodeGroup()
        BlenderMaterials.__createBlenderDielectricNodeGroup()

        BlenderMaterials.__createBlenderLegoStandardNodeGroup()
        BlenderMaterials.__createBlenderLegoTransparentNodeGroup()
        BlenderMaterials.__createBlenderLegoTransparentFluorescentNodeGroup()
        BlenderMaterials.__createBlenderLegoRubberNodeGroup()
        BlenderMaterials.__createBlenderLegoRubberTranslucentNodeGroup()
        BlenderMaterials.__createBlenderLegoEmissionNodeGroup()
        BlenderMaterials.__createBlenderLegoChromeNodeGroup()
        BlenderMaterials.__createBlenderLegoPearlescentNodeGroup()
        BlenderMaterials.__createBlenderLegoMetalNodeGroup()
        BlenderMaterials.__createBlenderLegoGlitterNodeGroup()
        BlenderMaterials.__createBlenderLegoSpeckleNodeGroup()
        BlenderMaterials.__createBlenderLegoMilkyWhiteNodeGroup()


# **************************************************************************************
def point_to_line_segment_dist_squared(p, a, b):
    ab = b - a
    ab_length_squared = ab.dot(ab)
    if (ab_length_squared < epsilon):
        t = 0.5
    else:
        ap = p - a
        t = ap.dot(ab) / ab_length_squared
        t = max(0, min(t, 1))
    c = p - (a + t * ab)
    return c.dot(c)

# **************************************************************************************
def addSharpEdges(bm, geometry, filename):
    if geometry.edges:
        global globalWeldDistance
        epsilon = globalWeldDistance

        bm.faces.ensure_lookup_table()
        bm.verts.ensure_lookup_table()
        bm.edges.ensure_lookup_table()

        # Create kd tree for fast "find nearest points" calculation
        kd = mathutils.kdtree.KDTree(len(bm.verts))
        for i, v in enumerate(bm.verts):
            kd.insert(v.co, i)
        kd.balance()

        # Create edgeIndices dictionary, which is the list of edges as pairs of indicies into our bm.verts array
        edgeIndices = {}
        for ind, geomEdge in enumerate(geometry.edges):
            # Find index of nearest points in bm.verts to geomEdge[0] and geomEdge[1]
            edges0 = [index for (co, index, dist) in kd.find_range(geomEdge[0], epsilon)]
            edges1 = [index for (co, index, dist) in kd.find_range(geomEdge[1], epsilon)]

            #if (len(edges0) > 2):
            #    printWarningOnce("Found {1} vertices near {0} in file {2}".format(geomEdge[0], len(edges0), filename))
            #if (len(edges1) > 2):
            #    printWarningOnce("Found {1} vertices near {0} in file {2}".format(geomEdge[1], len(edges1), filename))

            for e0 in edges0:
                for e1 in edges1:
                    edgeIndices[(e0, e1)] = True
                    edgeIndices[(e1, e0)] = True

        # Find layer for bevel weights
        if 'BevelWeight' in bm.edges.layers.bevel_weight:
            bwLayer = bm.edges.layers.bevel_weight['BevelWeight']
        elif '' in bm.edges.layers.bevel_weight:
            bwLayer = bm.edges.layers.bevel_weight['']
        else:
            bwLayer = None

        # Find the appropriate mesh edges and make them sharp (i.e. not smooth)
        for meshEdge in bm.edges:
            v0 = meshEdge.verts[0].index
            v1 = meshEdge.verts[1].index
            if (v0, v1) in edgeIndices:
                # Make edge sharp
                meshEdge.smooth = False

                # Add bevel weight
                if bwLayer is not None:
                    meshEdge[bwLayer] = 1.0

        # Alternative: ob.data.edges[0].bevel_weight = 1.0

# Commented this next section out as it fails for certain pieces.

        # Look for any pair of colinear edges emanating from a single vertex, where each edge is connected to exactly one face.
        # Subdivide the longer edge to include the shorter edge's vertex.
        # Repeat until there's nothing left to subdivide.
        # This helps create better (more manifold) geometry in general, and in particular solves issues with technic pieces with holes.
#        verts = set(bm.verts)
#
#        while(verts):
#            v = verts.pop()
#            edges = [e for e in v.link_edges if len(e.link_faces) == 1]
#            for e1, e2 in itertools.combinations(edges, 2):
#
#                # ensure e1 is always the longer edge
#                if e1.calc_length() < e2.calc_length():
#                    e1, e2 = e2, e1
#
#                v1 = e1.other_vert(v)
#                v2 = e2.other_vert(v)
#                vec1 = v1.co - v.co
#                vec2 = v2.co - v.co
#
#                # test for colinear
#                if vec1.angle(vec2) < 0.02:
#                    old_face = e1.link_faces[0]
#                    new_verts = old_face.verts[:]
#
#                    e2.smooth &= e1.smooth
#                    if bwLayer is not None:
#                        e2[bwLayer] = max(e1[bwLayer], e2[bwLayer])
#
#                    # insert the shorter edge's vertex
#                    i = new_verts.index(v)
#                    i1 = new_verts.index(v1)
#                    if i1 - i in [1, -1]:
#                        new_verts.insert(max(i,i1), v2)
#                    else:
#                        new_verts.insert(0, v2)
#
#                    # create a new face that includes the newly inserted vertex
#                    new_face = bm.faces.new(new_verts)
#
#                    # copy material to new face
#                    new_face.material_index = old_face.material_index
#
#                    # copy metadata to the new edge
#                    for e in v2.link_edges:
#                        if e.other_vert(v2) is v1:
#                            e.smooth &= e1.smooth
#                            if bwLayer is not None:
#                                e[bwLayer] = max(e1[bwLayer], e[bwLayer])
#
#                    # delete the old edge
#                    deleteEdge(bm, [e1])
#
#                    # re-check the vertices we modified
#                    verts.add(v)
#                    verts.add(v2)
#                    break

        bm.faces.ensure_lookup_table()
        bm.verts.ensure_lookup_table()
        bm.edges.ensure_lookup_table()

# **************************************************************************************
def meshIsReusable(meshName, geometry):
    meshExists = meshName in bpy.data.meshes
    #debugPrint("meshIsReusable says {0} exists = {1}.".format(meshName, meshExists))
    if meshExists and not Options.overwriteExistingMeshes:
        mesh = bpy.data.meshes[meshName]

        #debugPrint("meshIsReusable testing")
        # A mesh loses it's materials information when it is no longer in use.
        # We must check the number of faces matches, otherwise we can't re-set the
        # materials.
        if mesh.users == 0 and (len(mesh.polygons) != len(geometry.faces)):
            #debugPrint("meshIsReusable says no users and num faces changed.")
            return False

        # If options have changed (e.g. scale) we should not reuse the same mesh.
        if 'customMeshOptions' in mesh.keys():
            #debugPrint("meshIsReusable found custom options.")
            #debugPrint("mesh['customMeshOptions'] = {0}".format(mesh['customMeshOptions']))
            #debugPrint("Options.meshOptionsString() = {0}".format(Options.meshOptionsString()))
            if mesh['customMeshOptions'] == Options.meshOptionsString():
                #debugPrint("meshIsReusable found custom options - match OK.")
                return True
            #debugPrint("meshIsReusable found custom options - DON'T match.")
    return False

# **************************************************************************************
def addNodeToParentWithGroups(parentObject, groupNames, newObject):

    if not Options.flattenGroups:
        # Create groups as needed
        for groupName in groupNames:
            # The max length of a Blender node name appears to be 63 bytes when encoded as UTF-8. We make sure it fits.
            while len(groupName.encode("utf8")) > 63:
                groupName = groupName[:-1]

            # Check if we already have this node name, or if we need to create a new node
            groupObj = None
            for obj in bpy.data.objects:
                if (obj.name == groupName):
                    groupObj = obj
            if (groupObj is None):
                groupObj = bpy.data.objects.new(groupName, None)
                groupObj.parent = parentObject
                globalObjectsToAdd.append(groupObj)
            parentObject = groupObj

    newObject.parent = parentObject
    globalObjectsToAdd.append(newObject)

# **************************************************************************************
def slopeAnglesForPart(partName):
    """
    Gets the allowable slope angles for a given part.
    """
    global globalSlopeAngles

    # Check for a part number with or without a subsequent letter
    match = re.match(r'\D*(\d+)([A-Za-z]?)', partName)
    if match:
        partNumberWithoutLetter = match.group(1)
        partNumberWithLetter = partNumberWithoutLetter + match.group(2)

        if partNumberWithLetter in globalSlopeAngles:
            return globalSlopeAngles[partNumberWithLetter]

        if partNumberWithoutLetter in globalSlopeAngles:
            return globalSlopeAngles[partNumberWithoutLetter]

    return None

# **************************************************************************************
def isSlopeFace(slopeAngles, isGrainySlopeAllowed, faceVertices):
    """
    Checks whether a given face should receive a grainy slope material.
    """

    # Step 1: Ignore some faces (studs) when checking for a grainy face
    if not isGrainySlopeAllowed:
        return False

    # Step 2: Calculate angle of face normal to the ground
    faceNormal = (faceVertices[1] - faceVertices[0]).cross(faceVertices[2]-faceVertices[0])
    faceNormal.normalize()

    # Clamp value to range -1 to 1 (ensure we are in the strict range of the acos function, taking account of rounding errors)
    cosine = min(max(faceNormal.y, -1.0), 1.0)

    # Calculate angle of face normal to the ground (-90 to 90 degrees)
    angleToGroundDegrees = math.degrees(math.acos(cosine)) - 90

    # debugPrint("Angle to ground {0}".format(angleToGroundDegrees))

    # Step 3: Check angle of normal to ground is within one of the acceptable ranges for this part
    if True in { c[0] <= angleToGroundDegrees <= c[1] for c in slopeAngles }:
        return True

    return False

# **************************************************************************************
def createMesh(name, meshName, geometry):
    # Are there any points?
    if not geometry.points:
        return (None, False)

    newMeshCreated = False

    # Have we already cached this mesh?
    if Options.createInstances and hasattr(geometry, 'mesh'):
        mesh = geometry.mesh
    else:
        # Does this mesh already exist in Blender?
        if meshIsReusable(meshName, geometry):
            mesh = bpy.data.meshes[meshName]
        else:
            # Create new mesh
            # debugPrint("Creating Mesh for node {0}".format(node.filename))
            mesh = bpy.data.meshes.new(meshName)

            points = [p.to_tuple() for p in geometry.points]

            mesh.from_pydata(points, [], geometry.faces)

            mesh.validate()
            mesh.update()

            # Set a custom parameter to record the options used to create this mesh
            # Used for caching.
            mesh['customMeshOptions'] = Options.meshOptionsString()

            newMeshCreated = True

        # Create materials and assign material to each polygon
        if mesh.users == 0:
            assert len(mesh.polygons) == len(geometry.faces)
            assert len(geometry.faces) == len(geometry.faceInfo)

            slopeAngles = slopeAnglesForPart(name)
            isSloped = slopeAngles is not None
            for i, f in enumerate(mesh.polygons):
                faceInfo = geometry.faceInfo[i]
                isSlopeMaterial = isSloped and isSlopeFace(slopeAngles, faceInfo.isGrainySlopeAllowed, [geometry.points[j] for j in geometry.faces[i]])
                faceColour = faceInfo.faceColour
                # For debugging purposes, we can make sloped faces blue:
                # if isSlopeMaterial:
                #     faceColour = "1"
                material = BlenderMaterials.getMaterial(faceColour, isSlopeMaterial)

                if material is not None:
                    if mesh.materials.get(material.name) is None:
                        mesh.materials.append(material)
                    f.material_index = mesh.materials.find(material.name)
                else:
                    printWarningOnce("Could not find material '{0}' in mesh '{1}'.".format(faceColour, name))

    # Cache mesh
    if newMeshCreated:
        geometry.mesh = mesh

    return (mesh, newMeshCreated)

# **************************************************************************************
def addModifiers(ob):
    # Add Bevel modifier to each instance
    if Options.addBevelModifier:
        bevelModifier = ob.modifiers.new("Bevel", type='BEVEL')
        bevelModifier.width = Options.bevelWidth * Options.scale
        bevelModifier.segments = 4
        bevelModifier.profile = 0.5
        bevelModifier.limit_method = 'WEIGHT'
        bevelModifier.use_clamp_overlap = True

    # Add edge split modifier to each instance
    if Options.edgeSplit:
        edgeModifier = ob.modifiers.new("Edge Split", type='EDGE_SPLIT')
        edgeModifier.use_edge_sharp = True
        edgeModifier.split_angle = math.radians(30.0)

# **************************************************************************************
def smoothShadingAndFreestyleEdges(ob):
    # We would like to avoid using bpy.ops functions altogether since it
    # slows down progressively as more objects are added to the scene, but
    # we have no choice but to use it here (a) for smoothing and (b) for
    # marking freestyle edges (no bmesh options exist currently). To minimise
    # the performance drop, we add one object only to the scene, smooth it,
    # then remove it again. Only at the end of the import process are all the
    # objects properly added to the scene.

    # Temporarily add object to scene
    linkToScene(ob)

    # Select object
    selectObject(ob)

    # Smooth shading
    if Options.smoothShading:
        # Smooth the mesh
        bpy.ops.object.shade_smooth()

    if Options.instructionsLook:
        # Mark all sharp edges as freestyle edges
        me = bpy.context.object.data
        for e in me.edges:
            e.use_freestyle_mark = e.use_edge_sharp

    # Deselect object
    deselectObject(ob)

    # Remove object from scene
    unlinkFromScene(ob)


# **************************************************************************************
def createBlenderObjectsFromNode(node,
                                 localMatrix,
                                 name,
                                 realColourName=Options.defaultColour,
                                 blenderParentTransform=Math.identityMatrix,
                                 localToWorldSpaceMatrix=Math.identityMatrix,
                                 blenderNodeParent=None):
    """
    Creates a Blender Object for the node given and (recursively) for all it's children as required.
    Creates and optimises the mesh for each object too.
    """

    global globalBrickCount
    global globalObjectsToAdd
    global globalWeldDistance
    global globalPoints

    ob = None

    if node.isBlenderObjectNode():
        ourColourName = LDrawNode.resolveColour(node.colourName, realColourName)
        meshName, geometry = node.getBlenderGeometry(ourColourName, name)
        mesh, newMeshCreated = createMesh(name, meshName, geometry)

        # Format a name for the Blender Object
        if Options.numberNodes:
            blenderName = str(globalBrickCount).zfill(5) + "_" + name
        else:
            blenderName = name
        globalBrickCount = globalBrickCount + 1

        # Create Blender Object
        ob = bpy.data.objects.new(blenderName, mesh)
        ob.matrix_local = matmul(blenderParentTransform, localMatrix)

        if newMeshCreated:
            # For performance reasons we try to avoid using bpy.ops.* methods
            # (e.g. we use bmesh.* operations instead).
            # See discussion: http://blender.stackexchange.com/questions/7358/python-performance-with-blender-operators

            # Use bevel weights (added to sharp edges) - Only available for Blender version < 3.4
            if hasattr(ob.data, "use_customdata_edge_bevel"):
                ob.data.use_customdata_edge_bevel = True
            else:
                # create object and add to scene
                linkToScene(ob)

                # Blender 3.4 removed 'ob.data.use_customdata_edge_bevel', so this seems to be the alternative:
                # See https://blender.stackexchange.com/a/270716
                area_type = 'VIEW_3D' # change this to use the correct Area Type context you want to process in
                areas  = [area for area in bpy.context.window.screen.areas if area.type == area_type]

                if len(areas) <= 0:
                    raise Exception(f"Make sure an Area of type {area_type} is open or visible on your screen!")
                selectObject(ob)
                bpy.ops.object.mode_set(mode='EDIT')

                with bpy.context.temp_override(
                    window=bpy.context.window,
                    area=areas[0],
                    regions=[region for region in areas[0].regions if region.type == 'WINDOW'][0],
                    screen=bpy.context.window.screen):
                    bpy.ops.mesh.customdata_bevel_weight_edge_add()
                bpy.ops.object.mode_set(mode='OBJECT')

                unlinkFromScene(ob)

        # Mark object as transparent if any polygon is transparent
        ob["Lego.isTransparent"] = False
        if mesh is not None:
            for faceInfo in geometry.faceInfo:
                material = BlenderMaterials.getMaterial(faceInfo.faceColour, False)
                if material is not None:
                    if "Lego.isTransparent" in material:
                        if material["Lego.isTransparent"]:
                            ob["Lego.isTransparent"] = True
                            break

        # Add any (LeoCAD) group nodes as parents of 'ob' (the new node), and as children of 'blenderNodeParent'.
        # Also add all objects to 'globalObjectsToAdd'.
        addNodeToParentWithGroups(blenderNodeParent, node.groupNames, ob)

        # Node to which our children will be attached
        blenderNodeParent = ob
        blenderParentTransform = Math.identityMatrix

        # debugPrint("NAME = {0}".format(name))

        # Add light to light bricks
        if (name in globalLightBricks):
            lamp_data = bpy.data.lamps.new(name="LightLamp", type='POINT')
            lamp_data.shadow_soft_size = 0.05
            lamp_data.use_nodes = True
            emission_node = lamp_data.node_tree.nodes.get('Emission')
            if emission_node:
                emission_node.inputs['Color'].default_value = globalLightBricks[name]
                emission_node.inputs['Strength'].default_value = 100.0
            lamp_object = bpy.data.objects.new(name="LightLamp", object_data=lamp_data)
            lamp_object.location = (-0.27, 0.18, 0.0)

            addNodeToParentWithGroups(blenderNodeParent, [], lamp_object)

        if newMeshCreated:
            # Calculate what we need to do next
            recalculateNormals = node.file.isDoubleSided and (Options.resolveAmbiguousNormals == "guess")
            keepDoubleSided    = node.file.isDoubleSided and (Options.resolveAmbiguousNormals == "double")
            removeDoubles      = Options.removeDoubles and not keepDoubleSided

            bm = bmesh.new()
            bm.from_mesh(ob.data)
            bm.faces.ensure_lookup_table()
            bm.verts.ensure_lookup_table()
            bm.edges.ensure_lookup_table()

            # Remove doubles
            if removeDoubles:
                bmesh.ops.remove_doubles(bm, verts=bm.verts[:], dist=globalWeldDistance)

            # Recalculate normals
            if recalculateNormals:
                bmesh.ops.recalc_face_normals(bm, faces=bm.faces[:])

            # Add sharp edges with edge weights
            addSharpEdges(bm, geometry, name)

            bm.to_mesh(ob.data)
            bm.clear()
            bm.free()

            # Show the sharp edges in Edit Mode
            if isBlender28OrLater:
                for area in bpy.context.screen.areas:  # iterate through areas in current screen
                    if area.type == 'VIEW_3D':
                        for space in area.spaces:  # iterate through spaces in current VIEW_3D area
                            if space.type == 'VIEW_3D':  # check if space is a 3D view
                                space.overlay.show_edge_sharp = True
            else:
                ob.data.show_edge_sharp = True

            # Scale for Gaps
            if Options.gaps and node.file.isPart:
                # Distance between gaps is controlled by Options.gapWidth
                # Gap height is set smaller than gapWidth since empirically, stacked bricks tend
                # to be pressed more tightly together
                gapHeight = 0.33 * Options.gapWidth
                objScale = ob.scale
                dim = ob.dimensions

                # Checks whether the object isn't flat in a certain direction
                # to avoid division by zero.
                # Else, the scale factor is set proportional to the inverse of
                # the dimension so that the mesh shrinks a fixed distance
                # (determined by the gap_width and the scale of the object)
                # in every direction, creating a uniform gap.
                scaleFac = mathutils.Vector( (1.0, 1.0, 1.0) )
                if dim.x != 0:
                    scaleFac.x = 1 - Options.gapWidth * abs(objScale.x) / dim.x
                if dim.y != 0:
                    scaleFac.y = 1 - gapHeight        * abs(objScale.y) / dim.y
                if dim.z != 0:
                    scaleFac.z = 1 - Options.gapWidth * abs(objScale.z) / dim.z

                # A safety net: Don't distort the part too much (e.g. -ve scale would not look good)
                if scaleFac.x < 0.95:
                    scaleFac.x = 0.95
                if scaleFac.y < 0.95:
                    scaleFac.y = 0.95
                if scaleFac.z < 0.95:
                    scaleFac.z = 0.95

                # Scale all vertices in the mesh
                gapsScaleMatrix = mathutils.Matrix((
                    (scaleFac.x, 0.0,        0.0,        0.0),
                    (0.0,        scaleFac.y, 0.0,        0.0),
                    (0.0,        0.0,        scaleFac.z, 0.0),
                    (0.0,        0.0,        0.0,        1.0)
                ))
                mesh.transform(gapsScaleMatrix)

            smoothShadingAndFreestyleEdges(ob)

        # Keep track of all vertices in global space, for positioning the camera and/or root object at the end
        # Notice that we do this after scaling for Options.gaps
        if Options.positionObjectOnGroundAtOrigin or Options.positionCamera:
            if mesh and mesh.vertices:
                localTransform = matmul(localToWorldSpaceMatrix, localMatrix)
                points = [matvecmul(localTransform, p.co) for p in mesh.vertices]

                # Remember all the points
                globalPoints.extend(points)

        # Hide selection of studs
        if node.file.isStud:
            ob.hide_select = True

        # Add bevel and edge split modifiers as needed
        if mesh:
            addModifiers(ob)
    else:
        blenderParentTransform = matmul(blenderParentTransform, localMatrix)

    # Create children and parent them
    for childNode in node.file.childNodes:
        # Create sub-objects recursively
        childColourName = LDrawNode.resolveColour(childNode.colourName, realColourName)
        createBlenderObjectsFromNode(childNode, childNode.matrix, childNode.filename, childColourName, blenderParentTransform, matmul(localToWorldSpaceMatrix, localMatrix), blenderNodeParent)

    return ob

# **************************************************************************************
def addFileToCache(relativePath, name):
    """Loads and caches an LDraw file in the cache of files"""

    file = LDrawFile(relativePath, False, "", None, True)
    CachedFiles.addToCache(name, file)
    return True

# **************************************************************************************
def setupLineset(lineset, thickness, group):
    lineset.select_silhouette = True
    lineset.select_border = False
    lineset.select_contour = False
    lineset.select_suggestive_contour = False
    lineset.select_ridge_valley = False
    lineset.select_crease = False
    lineset.select_edge_mark = True
    lineset.select_external_contour = False
    lineset.select_material_boundary = False
    lineset.edge_type_combination = 'OR'
    lineset.edge_type_negation = 'INCLUSIVE'
    if isBlender28OrLater:
        lineset.select_by_collection = True
        lineset.collection = bpy.data.collections[bpy.data.collections.find(group)]
    else:
        lineset.select_by_group = True
        lineset.group = bpy.data.groups[bpy.data.groups.find(group)]

    # Set line color
    lineset.linestyle.color = (0.0, 0.0, 0.0)

    # Set material to override color
    if 'LegoMaterial' not in lineset.linestyle.color_modifiers:
        lineset.linestyle.color_modifiers.new('LegoMaterial', 'MATERIAL')

    # Use square caps
    lineset.linestyle.caps = 'SQUARE'       # Can be 'ROUND', 'BUTT', or 'SQUARE'

    # Draw inside the edge of the object
    lineset.linestyle.thickness_position = 'INSIDE'

    # Set Thickness
    lineset.linestyle.thickness = thickness

# **************************************************************************************
def setupRealisticLook():
    scene = bpy.context.scene
    render = scene.render

    # Use cycles render
    scene.render.engine = 'CYCLES'

    # Add environment texture for world
    if Options.addWorldEnvironmentTexture:
        scene.world.use_nodes = True
        nodes = scene.world.node_tree.nodes
        links = scene.world.node_tree.links
        worldNodeNames = list(map((lambda x: x.name), scene.world.node_tree.nodes))

        if "LegoEnvMap" in worldNodeNames:
            env_tex = nodes["LegoEnvMap"]
        else:
            env_tex          = nodes.new('ShaderNodeTexEnvironment')
            env_tex.location = (-250, 300)
            env_tex.name     = "LegoEnvMap"
            env_tex.image    = bpy.data.images.load(Options.scriptDirectory + "/background.exr", check_existing=True)

        if "Background" in worldNodeNames:
            background = nodes["Background"]
            links.new(env_tex.outputs[0],background.inputs[0])
    else:
        if isBlender28OrLater:
            scene.world.color = (1.0, 1.0, 1.0)
        else:
            scene.world.horizon_color = (1.0, 1.0, 1.0)

    if Options.setRenderSettings:
        useDenoising(scene, True)

        if (scene.cycles.samples < 400):
            scene.cycles.samples = 400
        if (scene.cycles.diffuse_bounces < 20):
            scene.cycles.diffuse_bounces = 20
        if (scene.cycles.glossy_bounces < 20):
            scene.cycles.glossy_bounces = 20

    # Check layer names to see if we were previously rendering instructions and change settings back.
    layerNames = getLayerNames(scene)
    if ("SolidBricks" in layerNames) or ("TransparentBricks" in layerNames):
        render.use_freestyle = False

        # Change camera back to Perspective
        if scene.camera is not None:
            scene.camera.data.type = 'PERSP'

        # For Blender Render, reset to opaque background
        render.alpha_mode = 'SKY'

        # Turn off cycles transparency
        scene.cycles.film_transparent = False

        # Get the render/view layers we are interested in:
        layers = getLayers(scene)

        # If we have previously added render layers for instructions look, re-enable any disabled render layers
        for i in range(len(layers)):
            layers[i].use = True

        # Un-name SolidBricks and TransparentBricks layers
        if "SolidBricks" in layerNames:
            layers.remove(layers["SolidBricks"])

        if "TransparentBricks" in layerNames:
            layers.remove(layers["TransparentBricks"])

        # Re-enable all layers
        for i in range(len(layers)):
            layers[i].use = True

        # Move each part to appropriate scene layer
        if not isBlender28OrLater:
            for object in scene.objects:
                # For each lego object...
                if "Lego.isTransparent" in object:
                    # Turn on just the first scene layer
                    length = len(object.layers)
                    for i in range(length):
                        object.layers[i] = (i == 0)

        # Create Compositing Nodes
        scene.use_nodes = True

        # If scene nodes exist for compositing instructions look, remove them
        nodeNames = list(map((lambda x: x.name), scene.node_tree.nodes))
        if "Solid" in nodeNames:
           scene.node_tree.nodes.remove(scene.node_tree.nodes["Solid"])

        if "Trans" in nodeNames:
           scene.node_tree.nodes.remove(scene.node_tree.nodes["Trans"])

        if "Z Combine" in nodeNames:
            scene.node_tree.nodes.remove(scene.node_tree.nodes["Z Combine"])

        # Set up standard link from Render Layers to Composite
        if "Render Layers" in nodeNames:
            if "Composite" in nodeNames:
                rl = scene.node_tree.nodes["Render Layers"]
                zCombine = scene.node_tree.nodes["Composite"]

                links = scene.node_tree.links
                links.new(rl.outputs[0], zCombine.inputs[0])


# **************************************************************************************
def setupInstructionsLook():
    scene = bpy.context.scene
    render = scene.render
    render.use_freestyle = True

    if isBlender28OrLater:
        # Use Blender Eevee for instructions look
        render.engine = 'BLENDER_EEVEE'
    else:
        # Use Blender render for instructions look
        render.engine = 'BLENDER_RENDER'

    # Change camera to Orthographic
    if scene.camera is not None:
        scene.camera.data.type = 'ORTHO'

    # For Blender Render, set transparent background. (Not available in Blender 3.5.1 or higher.)
    if hasattr(render, "alpha_mode"):
        render.alpha_mode = 'TRANSPARENT'

    # Turn on cycles transparency
    scene.cycles.film_transparent = True

    # Increase max number of transparency bounces to at least 80
    # This avoids artefacts when multiple transparent objects are behind each other
    if scene.cycles.transparent_max_bounces < 80:
        scene.cycles.transparent_max_bounces = 80

    # Add two groups, if not already present
    if hasCollections:
        if bpy.data.collections.find('Black Edged Bricks Collection') < 0:
            # Create collection
            bpy.data.collections.new('Black Edged Bricks Collection')
            # Add collection to scene
            scene.collection.children.link(bpy.data.collections['Black Edged Bricks Collection'])
        if bpy.data.collections.find('White Edged Bricks Collection') < 0:
            # Create collection
            bpy.data.collections.new('White Edged Bricks Collection')
            # Add collection to scene
            scene.collection.children.link(bpy.data.collections['White Edged Bricks Collection'])
        if bpy.data.collections.find('Solid Bricks Collection') < 0:
            # Create collection
            bpy.data.collections.new('Solid Bricks Collection')
            # Add collection to scene
            scene.collection.children.link(bpy.data.collections['Solid Bricks Collection'])
        if bpy.data.collections.find('Transparent Bricks Collection') < 0:
            # Create collection
            bpy.data.collections.new('Transparent Bricks Collection')
            # Add collection to scene
            scene.collection.children.link(bpy.data.collections['Transparent Bricks Collection'])

    else:
        if bpy.data.groups.find('Black Edged Bricks Collection') < 0:
            bpy.data.groups.new('Black Edged Bricks Collection')
        if bpy.data.groups.find('White Edged Bricks Collection') < 0:
            bpy.data.groups.new('White Edged Bricks Collection')

    # Find or create the render/view layers we are interested in:
    layers = getLayers(scene)

    layerNames = list(map((lambda x: x.name), layers))
    if "SolidBricks" not in layerNames:
        if isBlender28OrLater:
            bpy.ops.scene.view_layer_add()
        else:
            bpy.ops.scene.render_layer_add()

        layers[-1].name = "SolidBricks"
        layers[-1].use = True
        layerNames.append("SolidBricks")
    solidLayer = layerNames.index("SolidBricks")

    if "TransparentBricks" not in layerNames:
        if isBlender28OrLater:
            bpy.ops.scene.view_layer_add()
        else:
            bpy.ops.scene.render_layer_add()

        layers[-1].name = "TransparentBricks"
        layers[-1].use = True
        layerNames.append("TransparentBricks")
    transLayer = layerNames.index("TransparentBricks")

    # Use Z layer (defaults to off in Blender 3.5.1)
    if hasattr(layers[transLayer], "use_pass_z"):
        layers[transLayer].use_pass_z = True
    if hasattr(layers[solidLayer], "use_pass_z"):
        layers[solidLayer].use_pass_z = True

    # Disable any render/view layers that are not needed
    for i in range(len(layers)):
        if i not in [solidLayer, transLayer]:
            layers[i].use = False

    if isBlender28OrLater:
        layers[solidLayer].use = True
        layers[transLayer].use = True

        # Include or exclude collections for each layer
        for collection in layers[solidLayer].layer_collection.children:
            collection.exclude = collection.name != 'Solid Bricks Collection'
        for collection in layers[transLayer].layer_collection.children:
            collection.exclude = collection.name != 'Transparent Bricks Collection'

        #layers[solidLayer].layer_collection.children['Black Edged Bricks Collection'].exclude = True
        #layers[solidLayer].layer_collection.children['White Edged Bricks Collection'].exclude = True
        #layers[solidLayer].layer_collection.children['Solid Bricks Collection'].exclude = False
        #layers[solidLayer].layer_collection.children['Transparent Bricks Collection'].exclude = True

        #layers[transLayer].layer_collection.children['Black Edged Bricks Collection'].exclude = True
        #layers[transLayer].layer_collection.children['White Edged Bricks Collection'].exclude = True
        #layers[transLayer].layer_collection.children['Solid Bricks Collection'].exclude = True
        #layers[transLayer].layer_collection.children['Transparent Bricks Collection'].exclude = False

        # Move each part to appropriate collection
        for object in scene.objects:
            isTransparent = False
            if "Lego.isTransparent" in object:
                isTransparent = object["Lego.isTransparent"]

                # Add objects to the appropriate layers
                if isTransparent:
                    linkToCollection('Transparent Bricks Collection', object)
                else:
                    linkToCollection('Solid Bricks Collection', object)

                # Add object to the appropriate group
                if object.data != None:
                    colour = object.data.materials[0].diffuse_color

                    # Dark colours have white lines
                    if LegoColours.isDark(colour):
                        linkToCollection('White Edged Bricks Collection', object)
                    else:
                        linkToCollection('Black Edged Bricks Collection', object)

    else:
        # Enable two scene layers
        scene.layers[0] = True
        scene.layers[1] = True

        # Enable just the right scene layers in each of our two render layers
        length = len(layers[solidLayer].layers)
        for i in range(length):
            layers[solidLayer].layers[i] = (i == 0)

        length = len(layers[transLayer].layers)
        for i in range(length):
            layers[transLayer].layers[i] = (i == 1)

        # Move each part to appropriate scene layer
        for object in scene.objects:
            isTransparent = False
            if "Lego.isTransparent" in object:
                isTransparent = object["Lego.isTransparent"]

                # Turn on the appropriate layers
                if isTransparent:
                    object.layers[1] = True
                else:
                    object.layers[0] = True

                # Turn off all other layers as appropriate
                length = len(object.layers)
                for i in range(length):
                    if isTransparent:
                        object.layers[i] = (i == 1)
                    else:
                        object.layers[i] = (i == 0)

                # Add object to the appropriate group
                if object.data != None:
                    colour = object.data.materials[0].diffuse_color

                    # Dark colours have white lines
                    if LegoColours.isDark(colour):
                        linkToCollection('White Edged Bricks Collection', object)
                    else:
                        linkToCollection('Black Edged Bricks Collection', object)

    # Find or create linesets
    solidBlackLineset = None
    solidWhiteLineset = None
    transBlackLineset = None
    transWhiteLineset = None

    for lineset in layers[solidLayer].freestyle_settings.linesets:
        if lineset.name == "LegoSolidBlackLines":
            solidBlackLineset = lineset
        if lineset.name == "LegoSolidWhiteLines":
            solidWhiteLineset = lineset

    for lineset in layers[transLayer].freestyle_settings.linesets:
        if lineset.name == "LegoTransBlackLines":
            transBlackLineset = lineset
        if lineset.name == "LegoTransWhiteLines":
            transWhiteLineset = lineset

    if solidBlackLineset == None:
        layers[solidLayer].freestyle_settings.linesets.new("LegoSolidBlackLines")
        solidBlackLineset = layers[solidLayer].freestyle_settings.linesets[-1]
        setupLineset(solidBlackLineset, 2.25, 'Black Edged Bricks Collection')
    if solidWhiteLineset == None:
        layers[solidLayer].freestyle_settings.linesets.new("LegoSolidWhiteLines")
        solidWhiteLineset = layers[solidLayer].freestyle_settings.linesets[-1]
        setupLineset(solidWhiteLineset, 2, 'White Edged Bricks Collection')
    if transBlackLineset == None:
        layers[transLayer].freestyle_settings.linesets.new("LegoTransBlackLines")
        transBlackLineset = layers[transLayer].freestyle_settings.linesets[-1]
        setupLineset(transBlackLineset, 2.25, 'Black Edged Bricks Collection')
    if transWhiteLineset == None:
        layers[transLayer].freestyle_settings.linesets.new("LegoTransWhiteLines")
        transWhiteLineset = layers[transLayer].freestyle_settings.linesets[-1]
        setupLineset(transWhiteLineset, 2, 'White Edged Bricks Collection')

    # Create Compositing Nodes
    scene.use_nodes = True

    if "Solid" in scene.node_tree.nodes:
        solidLayer = scene.node_tree.nodes["Solid"]
    else:
        solidLayer = scene.node_tree.nodes.new('CompositorNodeRLayers')
        solidLayer.name = "Solid"
    solidLayer.layer = 'SolidBricks'

    if "Trans" in scene.node_tree.nodes:
        transLayer = scene.node_tree.nodes["Trans"]
    else:
        transLayer = scene.node_tree.nodes.new('CompositorNodeRLayers')
        transLayer.name = "Trans"
    transLayer.layer = 'TransparentBricks'

    if "Z Combine" in scene.node_tree.nodes:
        zCombine = scene.node_tree.nodes["Z Combine"]
    else:
        zCombine = scene.node_tree.nodes.new('CompositorNodeZcombine')
    zCombine.use_alpha = True
    zCombine.use_antialias_z = True

    composite = scene.node_tree.nodes["Composite"]
    composite.location = (750, 400)
    zCombine.location = (500, 500)
    transLayer.location = (250, 300)
    solidLayer.location = (250, 600)

    links = scene.node_tree.links
    links.new(solidLayer.outputs[0], zCombine.inputs[0])
    links.new(solidLayer.outputs[2], zCombine.inputs[1])
    links.new(transLayer.outputs[0], zCombine.inputs[2])
    links.new(transLayer.outputs[2], zCombine.inputs[3])
    links.new(zCombine.outputs[0], composite.inputs[0])
    links.new(zCombine.outputs[1], composite.inputs[2])


# **************************************************************************************
def iterateCameraPosition(camera, render, vcentre3d, moveCamera):

    global globalPoints

    if isBlender28OrLater:
        bpy.context.view_layer.update()
    else:
        bpy.context.scene.update()

    minX = sys.float_info.max
    maxX = -sys.float_info.max
    minY = sys.float_info.max
    maxY = -sys.float_info.max

    # Calculate matrix to take 3d points into normalised camera space
    modelview_matrix = camera.matrix_world.inverted()

    if isBlender28OrLater:
        get_depsgraph_method = getattr(bpy.context, "evaluated_depsgraph_get", None)
        if callable(get_depsgraph_method):
            depsgraph = get_depsgraph_method()
        else:
            depsgraph = bpy.context.depsgraph
        projection_matrix = camera.calc_matrix_camera(
            depsgraph,
            x=render.resolution_x,
            y=render.resolution_y,
            scale_x=render.pixel_aspect_x,
            scale_y=render.pixel_aspect_y)
    else:
        projection_matrix = camera.calc_matrix_camera(
            render.resolution_x,
            render.resolution_y,
            render.pixel_aspect_x,
            render.pixel_aspect_y)

    mp_matrix = matmul(projection_matrix, modelview_matrix)
    mpinv_matrix = mp_matrix.copy()
    mpinv_matrix.invert()

    isOrtho = bpy.context.scene.camera.data.type == 'ORTHO'

    # Convert 3d points to camera space, calculating the min and max extents in 2d normalised camera space.
    minDistToCamera = sys.float_info.max
    for point in globalPoints:
        p1 = matvecmul(mp_matrix, mathutils.Vector((point.x, point.y, point.z, 1)))
        if isOrtho:
            point2d = (p1.x, p1.y)
        elif abs(p1.w)<1e-8:
            continue
        else:
            point2d = (p1.x/p1.w, p1.y/p1.w)
        minX = min(point2d[0], minX)
        minY = min(point2d[1], minY)
        maxX = max(point2d[0], maxX)
        maxY = max(point2d[1], maxY)
        disttocamera = (point - camera.location).length
        minDistToCamera = min(minDistToCamera, disttocamera)

    #debugPrint("minX,maxX: " + ('%.5f' % minX) + "," + ('%.5f' % maxX))
    #debugPrint("minY,maxY: " + ('%.5f' % minY) + "," + ('%.5f' % maxY))

    # Calculate distance d from camera to centre of the model
    d = (vcentre3d - camera.location).length

    # Which axis is filling most of the display?
    largestSpan = max(maxX-minX, maxY-minY)

    # Force option to be in range
    if Options.cameraBorderPercent > 0.99999:
        Options.cameraBorderPercent = 0.99999

    # How far should the camera be away from the object?
    # Zoom in or out to make the coverage close to 1 (or 1-border if theres a border amount specified)
    scale = largestSpan/(2 - 2 * Options.cameraBorderPercent)
    desiredMinDistToCamera = scale * minDistToCamera

    # Adjust d to be the change in distance from the centre of the object
    offsetD = minDistToCamera - desiredMinDistToCamera

    # Calculate centre of object on screen
    centre2d = mathutils.Vector(((minX + maxX)*0.5, (minY+maxY)*0.5))

    # Get the forward vector of the camera
    tempMatrix = camera.matrix_world.copy()
    tempMatrix.invert()
    forwards4d = -tempMatrix[2]
    forwards3d = mathutils.Vector((forwards4d.x, forwards4d.y, forwards4d.z))

    # Transform the 2d centre of object back into 3d space
    if isOrtho:
        centre3d = matvecmul(mpinv_matrix, mathutils.Vector((centre2d.x, centre2d.y, 0, 1)))
        centre3d = mathutils.Vector((centre3d.x, centre3d.y, centre3d.z))

        # Move centre3d a distance d from the camera plane
        v = centre3d - camera.location
        dist = v.dot(forwards3d)
        centre3d = centre3d + (d - dist) * forwards3d
    else:
        centre3d = matvecmul(mpinv_matrix, mathutils.Vector((centre2d.x, centre2d.y, -1, 1)))
        centre3d = mathutils.Vector((centre3d.x / centre3d.w, centre3d.y / centre3d.w, centre3d.z / centre3d.w))

        # Make sure the 3d centre of the object is distance d from the camera location
        forwards = centre3d - camera.location
        forwards.normalize()
        centre3d = camera.location + d * forwards

    # Get the centre of the viewing area in 3d space at distance d from the camera
    # This is where we want to move the object to
    origin3d = camera.location + d * forwards3d

    #debugPrint("d: " + ('%.5f' % d))
    #debugPrint("camloc: " + ('%.5f' % camera.location.x) + "," + ('%.5f' % camera.location.y) + "," + ('%.5f' % camera.location.z))
    #debugPrint("forwards3d: " + ('%.5f' % forwards3d.x) + "," + ('%.5f' % forwards3d.y) + "," + ('%.5f' % forwards3d.z))
    #debugPrint("Origin3d: " + ('%.5f' % origin3d.x) + "," + ('%.5f' % origin3d.y) + "," + ('%.5f' % origin3d.z))
    #debugPrint("Centre3d: " + ('%.5f' % centre3d.x) + "," + ('%.5f' % centre3d.y) + "," + ('%.5f' % centre3d.z))

    # bpy.context.scene.cursor_location = centre3d
    # bpy.context.scene.cursor_location = origin3d

    if moveCamera:
        if isOrtho:
            offset3d = (centre3d - origin3d)

            camera.data.ortho_scale *= scale
        else:
            # How much do we want to move the camera?
            # We want to move the camera by the same amount as if we moved the centre of the object to the centre of the viewing area.
            # In practice, this is not completely accurate, since the perspective projection changes the objects silhouette in 2d space
            # when we move the camera, but it's close in practice. We choose to move it conservatively by 93% of our calculated amount,
            # a figure obtained by some quick practical observations of the convergence on a few test models.
            offset3d = 0.93 * (centre3d - origin3d) + offsetD * forwards3d
        # debugPrint("offset3d: " + ('%.5f' % offset3d.x) + "," + ('%.5f' % offset3d.y) + "," + ('%.5f' % offset3d.z) + " length:" + ('%.5f' % offset3d.length))
        # debugPrint("move by: " + ('%.5f' % offset3d.length))
        camera.location += mathutils.Vector((offset3d.x, offset3d.y, offset3d.z))
        return offset3d.length
    return 0.0

# **************************************************************************************
def loadFromFile(context, filename, isFullFilepath=True):
    global globalCamerasToAdd
    global globalContext

    globalCamerasToAdd = []
    globalContext = context

    # Make sure we have the latest configuration, including the latest ldraw directory
    # and the colours derived from that.
    Configure()
    LegoColours()
    Math()

    if Configure.ldrawInstallDirectory == "":
        printError("Could not find LDraw Part Library")
        return None

    # Clear caches
    CachedDirectoryFilenames.clearCache()
    CachedFiles.clearCache()
    CachedGeometry.clearCache()
    BlenderMaterials.clearCache()
    Configure.warningSuppression = {}

    if Options.useLogoStuds:
        debugPrint("Loading stud files")
        # Load stud logo files into cache
        addFileToCache("stud-logo"   + Options.logoStudVersion + ".dat", "stud.dat")
        addFileToCache("stud2-logo"  + Options.logoStudVersion + ".dat", "stud2.dat")
        addFileToCache("stud6-logo"  + Options.logoStudVersion + ".dat", "stud6.dat")
        addFileToCache("stud6a-logo" + Options.logoStudVersion + ".dat", "stud6a.dat")
        addFileToCache("stud7-logo"  + Options.logoStudVersion + ".dat", "stud7.dat")
        addFileToCache("stud10-logo" + Options.logoStudVersion + ".dat", "stud10.dat")
        addFileToCache("stud13-logo" + Options.logoStudVersion + ".dat", "stud13.dat")
        addFileToCache("stud15-logo" + Options.logoStudVersion + ".dat", "stud15.dat")
        addFileToCache("stud20-logo" + Options.logoStudVersion + ".dat", "stud20.dat")
        addFileToCache("studa-logo"  + Options.logoStudVersion + ".dat", "studa.dat")

    # Load and parse file to create geometry
    filename = os.path.expanduser(filename)

    debugPrint("Loading files")
    node = LDrawNode(filename, isFullFilepath, os.path.dirname(filename))
    node.load()
    # node.printBFC()

    if node.file.isModel:
        # Fix top level rotation from LDraw coordinate space to Blender coordinate space
        node.file.geometry.points = list(map((lambda p: matvecmul(Math.rotationMatrix, p)), node.file.geometry.points))
        node.file.geometry.edges  = list(map((lambda e: matvecmul(Math.rotationMatrix, e)), node.file.geometry.edges))
        for childNode in node.file.childNodes:
            childNode.matrix = matmul(Math.rotationMatrix, childNode.matrix)

    # Switch to Object mode and deselect all
    if bpy.ops.object.mode_set.poll():
        bpy.ops.object.mode_set(mode='OBJECT')
    bpy.ops.object.select_all(action='DESELECT')

    name = os.path.basename(filename)

    global globalBrickCount
    global globalObjectsToAdd
    global globalPoints

    globalBrickCount = 0
    globalObjectsToAdd = []
    globalPoints = []

    debugPrint("Creating NodeGroups")
    BlenderMaterials.createBlenderNodeGroups()

    # Create Blender objects from the loaded file
    debugPrint("Creating Blender objects")
    rootOb = createBlenderObjectsFromNode(node, node.matrix, name)

    if not node.file.isModel:
        rootOb.data.transform(Math.rotationMatrix)

    scene  = bpy.context.scene
    camera = scene.camera
    render = scene.render

    debugPrint("Number of vertices: " + str(len(globalPoints)))

    # Take the convex hull of all the points in the scene (operation must have at least three vertices)
    # This results in far fewer points to consider when adjusting the object and/or camera position.
    if len(globalPoints) >= 3:
        bm = bmesh.new()
        [bm.verts.new(v) for v in globalPoints]
        bm.verts.ensure_lookup_table()

        ret = bmesh.ops.convex_hull(bm, input=bm.verts, use_existing_faces=False)
        globalPoints = [vert.co.copy() for vert in ret["geom"] if isinstance(vert, bmesh.types.BMVert)]
        del ret
        bm.clear()
        bm.free()

        debugPrint("Number of vertices of convex hull: " + str(len(globalPoints)))

        # Put convex hull back into scene - for testing purposes
        # mesh_dst = bpy.data.meshes.new(name="convexHull")
        # bm.to_mesh(mesh_dst)
        # obj_cell = bpy.data.objects.new(name="convexHull", object_data=mesh_dst)
        # linkToScene(obj_cell)

    # Centre object only if root node is a model
    if node.file.isModel and globalPoints:
        # Calculate our bounding box in global coordinate space
        boundingBoxMin = mathutils.Vector((0, 0, 0))
        boundingBoxMax = mathutils.Vector((0, 0, 0))

        boundingBoxMin[0] = min(p[0] for p in globalPoints)
        boundingBoxMin[1] = min(p[1] for p in globalPoints)
        boundingBoxMin[2] = min(p[2] for p in globalPoints)
        boundingBoxMax[0] = max(p[0] for p in globalPoints)
        boundingBoxMax[1] = max(p[1] for p in globalPoints)
        boundingBoxMax[2] = max(p[2] for p in globalPoints)

        vcentre = (boundingBoxMin + boundingBoxMax) * 0.5
        offsetToCentreModel = mathutils.Vector((-vcentre.x, -vcentre.y, -boundingBoxMin.z))
        if Options.positionObjectOnGroundAtOrigin:
            debugPrint("Centre object")
            rootOb.location += offsetToCentreModel

            # Offset all points
            globalPoints = [p + offsetToCentreModel for p in globalPoints]
            offsetToCentreModel = mathutils.Vector((0, 0, 0))

<<<<<<< HEAD
    if camera is not None:
        if Options.positionCamera:
            debugPrint("Positioning Camera")

            # Set up a default camera position and rotation
            camera.location = mathutils.Vector((6.5, -6.5, 4.75))
            camera.rotation_mode = 'XYZ'
            camera.rotation_euler = mathutils.Euler((1.0471975803375244, 0.0, 0.7853981852531433), 'XYZ')

            # Must have at least three vertices to move the camera
            if len(globalPoints) >= 3:
                isOrtho = camera.data.type == 'ORTHO'
                if isOrtho:
                    iterateCameraPosition(camera, render, vcentre, True)
                else:
                    for i in range(20):
                        error = iterateCameraPosition(camera, render, vcentre, True)
                        if (error < 0.001):
                            break
=======
        if camera is not None:
            if Options.positionCamera:
                debugPrint("Positioning Camera")

                # Set up a default camera position and rotation
                camera.location = mathutils.Vector((6.5, -6.5, 4.75))
                camera.rotation_mode = 'XYZ'
                camera.rotation_euler = mathutils.Euler((1.0471975803375244, 0.0, 0.7853981852531433), 'XYZ')

                # Must have at least three vertices to move the camera
                if len(globalPoints) >= 3:
                    isOrtho = camera.data.type == 'ORTHO'
                    if isOrtho:
                        iterateCameraPosition(camera, render, vcentre, True)
                    else:
                        for i in range(20):
                            error = iterateCameraPosition(camera, render, vcentre, True)
                            if (error < 0.001):
                                break
>>>>>>> ff3581d4

    # Get existing scene names
    sceneObjectNames = [x.name for x in scene.objects]

    # Remove default objects
    if Options.removeDefaultObjects:
        if "Cube" in sceneObjectNames:
            cube = scene.objects['Cube']
            if (cube.location.length < 0.001):
                unlinkFromScene(cube)

        if lightName in sceneObjectNames:
            light = scene.objects[lightName]
            lampVector = light.location - mathutils.Vector((4.076245307922363, 1.0054539442062378, 5.903861999511719))
            if (lampVector.length < 0.001):
                unlinkFromScene(light)

    # Finally add each object to the scene
    debugPrint("Adding {0} objects to scene".format(len(globalObjectsToAdd)))
    for ob in globalObjectsToAdd:
        linkToScene(ob)

    # Add cameras to the scene
    for ob in globalCamerasToAdd:
        cam = ob.createCameraNode()
        cam.parent = rootOb

    globalObjectsToAdd = []
    globalCamerasToAdd = []

    # Select the newly created root object
    selectObject(rootOb)

    # Get existing scene names
    sceneObjectNames = [x.name for x in scene.objects]

    # Add ground plane with white material
    if Options.addGroundPlane and not Options.instructionsLook:
        if "LegoGroundPlane" not in sceneObjectNames:
            addPlane((0,0,0), 100000 * Options.scale)

            blenderName = "Mat_LegoGroundPlane"
            # Reuse current material if it exists, otherwise create a new material
            if bpy.data.materials.get(blenderName) is None:
                material = bpy.data.materials.new(blenderName)
            else:
                material = bpy.data.materials[blenderName]

            # Use nodes
            material.use_nodes = True

            nodes = material.node_tree.nodes
            links = material.node_tree.links

            # Remove any existing nodes
            for n in nodes:
                nodes.remove(n)

            node = nodes.new('ShaderNodeBsdfDiffuse')
            node.location = 0, 5
            node.inputs['Color'].default_value = (1,1,1,1)
            node.inputs['Roughness'].default_value = 1.0

            out = nodes.new('ShaderNodeOutputMaterial')
            out.location = 200, 0
            links.new(node.outputs[0], out.inputs[0])

            for obj in bpy.context.selected_objects:
                obj.name = "LegoGroundPlane"
                if obj.data.materials:
                    obj.data.materials[0] = material
                else:
                    obj.data.materials.append(material)

    # Set to render at full resolution
    if Options.setRenderSettings:
        scene.render.resolution_percentage = 100

    # Setup scene as appropriate
    if Options.instructionsLook:
        setupInstructionsLook()
    else:
        setupRealisticLook()

    debugPrint("Load Done")
    return rootOb<|MERGE_RESOLUTION|>--- conflicted
+++ resolved
@@ -295,25 +295,12 @@
     '4858':{72},
     '4861':{45, 63},
     '4871':{-45},
-<<<<<<< HEAD
-    '4885':{72},
-=======
     '4885':{72}, #blank
->>>>>>> ff3581d4
     '6069':{72, 45},
     '6153':{(60, 70), (26, 34)},
     '6227':{45},
     '6270':{45},
     '13269':{(40, 63)},
-<<<<<<< HEAD
-    '13548':{45},
-    '15571':{45},
-    '18759':{-45},
-    '22390':{(40, 55)},
-    '22391':{(40, 55)},
-    '22889':{-45},
-    '28192':{45},
-=======
     '13548':{(45, 35)},
     '15571':{45},
     '18759':{-45},
@@ -321,7 +308,6 @@
     '22391':{(40, 55)},
     '22889':{-45},
     '28192':{45}, #blank
->>>>>>> ff3581d4
     '30180':{47},
     '30182':{45},
     '30183':{-45},
@@ -333,11 +319,7 @@
     '30390':{-45},
     '30499':{16},
     '32083':{45},
-<<<<<<< HEAD
-    '43708':{72},
-=======
     '43708':{(64, 72)},
->>>>>>> ff3581d4
     '43710':{72, 45},
     '43711':{72, 45},
     '47759':{(40, 63)},
@@ -1557,7 +1539,6 @@
         self.lines            = lines
         self.isPart           = False
         self.isSubPart        = isSubPart
-        self.isModel          = False
         self.isStud           = LDrawFile.__isStud(filename)
         self.isStudLogo       = LDrawFile.__isStudLogo(filename)
         self.isLSynthPart     = False
@@ -4412,27 +4393,6 @@
             globalPoints = [p + offsetToCentreModel for p in globalPoints]
             offsetToCentreModel = mathutils.Vector((0, 0, 0))
 
-<<<<<<< HEAD
-    if camera is not None:
-        if Options.positionCamera:
-            debugPrint("Positioning Camera")
-
-            # Set up a default camera position and rotation
-            camera.location = mathutils.Vector((6.5, -6.5, 4.75))
-            camera.rotation_mode = 'XYZ'
-            camera.rotation_euler = mathutils.Euler((1.0471975803375244, 0.0, 0.7853981852531433), 'XYZ')
-
-            # Must have at least three vertices to move the camera
-            if len(globalPoints) >= 3:
-                isOrtho = camera.data.type == 'ORTHO'
-                if isOrtho:
-                    iterateCameraPosition(camera, render, vcentre, True)
-                else:
-                    for i in range(20):
-                        error = iterateCameraPosition(camera, render, vcentre, True)
-                        if (error < 0.001):
-                            break
-=======
         if camera is not None:
             if Options.positionCamera:
                 debugPrint("Positioning Camera")
@@ -4452,7 +4412,6 @@
                             error = iterateCameraPosition(camera, render, vcentre, True)
                             if (error < 0.001):
                                 break
->>>>>>> ff3581d4
 
     # Get existing scene names
     sceneObjectNames = [x.name for x in scene.objects]
